/*
 * Copyright 2012-2018 The OpenSSL Project Authors. All Rights Reserved.
 *
 * Licensed under the OpenSSL license (the "License").  You may not use
 * this file except in compliance with the License.  You can obtain a copy
 * in the file LICENSE in the source distribution or at
 * https://www.openssl.org/source/license.html
 */

#include "ssl_locl.h"

#ifndef OPENSSL_NO_SSL_TRACE

/* Packet trace support for OpenSSL */

typedef struct {
    int num;
    const char *name;
} ssl_trace_tbl;

# define ssl_trace_str(val, tbl) \
    do_ssl_trace_str(val, tbl, OSSL_NELEM(tbl))

# define ssl_trace_list(bio, indent, msg, msglen, value, table) \
    do_ssl_trace_list(bio, indent, msg, msglen, value, \
                      table, OSSL_NELEM(table))

static const char *do_ssl_trace_str(int val, const ssl_trace_tbl *tbl,
                                    size_t ntbl)
{
    size_t i;

    for (i = 0; i < ntbl; i++, tbl++) {
        if (tbl->num == val)
            return tbl->name;
    }
    return "UNKNOWN";
}

static int do_ssl_trace_list(BIO *bio, int indent,
                             const unsigned char *msg, size_t msglen,
                             size_t vlen, const ssl_trace_tbl *tbl, size_t ntbl)
{
    int val;

    if (msglen % vlen)
        return 0;
    while (msglen) {
        val = msg[0];
        if (vlen == 2)
            val = (val << 8) | msg[1];
        BIO_indent(bio, indent, 80);
        BIO_printf(bio, "%s (%d)\n", do_ssl_trace_str(val, tbl, ntbl), val);
        msg += vlen;
        msglen -= vlen;
    }
    return 1;
}

/* Version number */

static const ssl_trace_tbl ssl_version_tbl[] = {
    {SSL3_VERSION, "SSL 3.0"},
    {TLS1_VERSION, "TLS 1.0"},
    {TLS1_1_VERSION, "TLS 1.1"},
    {TLS1_2_VERSION, "TLS 1.2"},
    {TLS1_3_VERSION, "TLS 1.3"},
    {DTLS1_VERSION, "DTLS 1.0"},
    {DTLS1_2_VERSION, "DTLS 1.2"},
    {DTLS1_BAD_VER, "DTLS 1.0 (bad)"}
};

static const ssl_trace_tbl ssl_content_tbl[] = {
    {SSL3_RT_CHANGE_CIPHER_SPEC, "ChangeCipherSpec"},
    {SSL3_RT_ALERT, "Alert"},
    {SSL3_RT_HANDSHAKE, "Handshake"},
    {SSL3_RT_APPLICATION_DATA, "ApplicationData"},
};

/* Handshake types, sorted by ascending id  */
static const ssl_trace_tbl ssl_handshake_tbl[] = {
    {SSL3_MT_HELLO_REQUEST, "HelloRequest"},
    {SSL3_MT_CLIENT_HELLO, "ClientHello"},
    {SSL3_MT_SERVER_HELLO, "ServerHello"},
    {DTLS1_MT_HELLO_VERIFY_REQUEST, "HelloVerifyRequest"},
    {SSL3_MT_NEWSESSION_TICKET, "NewSessionTicket"},
    {SSL3_MT_END_OF_EARLY_DATA, "EndOfEarlyData"},
    {SSL3_MT_ENCRYPTED_EXTENSIONS, "EncryptedExtensions"},
    {SSL3_MT_CERTIFICATE, "Certificate"},
    {SSL3_MT_SERVER_KEY_EXCHANGE, "ServerKeyExchange"},
    {SSL3_MT_CERTIFICATE_REQUEST, "CertificateRequest"},
    {SSL3_MT_SERVER_DONE, "ServerHelloDone"},
    {SSL3_MT_CERTIFICATE_VERIFY, "CertificateVerify"},
    {SSL3_MT_CLIENT_KEY_EXCHANGE, "ClientKeyExchange"},
    {SSL3_MT_FINISHED, "Finished"},
    {SSL3_MT_CERTIFICATE_URL, "CertificateUrl"},
    {SSL3_MT_CERTIFICATE_STATUS, "CertificateStatus"},
    {SSL3_MT_SUPPLEMENTAL_DATA, "SupplementalData"},
    {SSL3_MT_KEY_UPDATE, "KeyUpdate"},
# ifndef OPENSSL_NO_NEXTPROTONEG
    {SSL3_MT_NEXT_PROTO, "NextProto"},
# endif
    {SSL3_MT_MESSAGE_HASH, "MessageHash"}
};

/* Cipher suites */
static const ssl_trace_tbl ssl_ciphers_tbl[] = {
    {0x0000, "TLS_NULL_WITH_NULL_NULL"},
    {0x0001, "TLS_RSA_WITH_NULL_MD5"},
    {0x0002, "TLS_RSA_WITH_NULL_SHA"},
    {0x0003, "TLS_RSA_EXPORT_WITH_RC4_40_MD5"},
    {0x0004, "TLS_RSA_WITH_RC4_128_MD5"},
    {0x0005, "TLS_RSA_WITH_RC4_128_SHA"},
    {0x0006, "TLS_RSA_EXPORT_WITH_RC2_CBC_40_MD5"},
    {0x0007, "TLS_RSA_WITH_IDEA_CBC_SHA"},
    {0x0008, "TLS_RSA_EXPORT_WITH_DES40_CBC_SHA"},
    {0x0009, "TLS_RSA_WITH_DES_CBC_SHA"},
    {0x000A, "TLS_RSA_WITH_3DES_EDE_CBC_SHA"},
    {0x000B, "TLS_DH_DSS_EXPORT_WITH_DES40_CBC_SHA"},
    {0x000C, "TLS_DH_DSS_WITH_DES_CBC_SHA"},
    {0x000D, "TLS_DH_DSS_WITH_3DES_EDE_CBC_SHA"},
    {0x000E, "TLS_DH_RSA_EXPORT_WITH_DES40_CBC_SHA"},
    {0x000F, "TLS_DH_RSA_WITH_DES_CBC_SHA"},
    {0x0010, "TLS_DH_RSA_WITH_3DES_EDE_CBC_SHA"},
    {0x0011, "TLS_DHE_DSS_EXPORT_WITH_DES40_CBC_SHA"},
    {0x0012, "TLS_DHE_DSS_WITH_DES_CBC_SHA"},
    {0x0013, "TLS_DHE_DSS_WITH_3DES_EDE_CBC_SHA"},
    {0x0014, "TLS_DHE_RSA_EXPORT_WITH_DES40_CBC_SHA"},
    {0x0015, "TLS_DHE_RSA_WITH_DES_CBC_SHA"},
    {0x0016, "TLS_DHE_RSA_WITH_3DES_EDE_CBC_SHA"},
    {0x0017, "TLS_DH_anon_EXPORT_WITH_RC4_40_MD5"},
    {0x0018, "TLS_DH_anon_WITH_RC4_128_MD5"},
    {0x0019, "TLS_DH_anon_EXPORT_WITH_DES40_CBC_SHA"},
    {0x001A, "TLS_DH_anon_WITH_DES_CBC_SHA"},
    {0x001B, "TLS_DH_anon_WITH_3DES_EDE_CBC_SHA"},
    {0x001D, "SSL_FORTEZZA_KEA_WITH_FORTEZZA_CBC_SHA"},
    {0x001E, "SSL_FORTEZZA_KEA_WITH_RC4_128_SHA"},
    {0x001F, "TLS_KRB5_WITH_3DES_EDE_CBC_SHA"},
    {0x0020, "TLS_KRB5_WITH_RC4_128_SHA"},
    {0x0021, "TLS_KRB5_WITH_IDEA_CBC_SHA"},
    {0x0022, "TLS_KRB5_WITH_DES_CBC_MD5"},
    {0x0023, "TLS_KRB5_WITH_3DES_EDE_CBC_MD5"},
    {0x0024, "TLS_KRB5_WITH_RC4_128_MD5"},
    {0x0025, "TLS_KRB5_WITH_IDEA_CBC_MD5"},
    {0x0026, "TLS_KRB5_EXPORT_WITH_DES_CBC_40_SHA"},
    {0x0027, "TLS_KRB5_EXPORT_WITH_RC2_CBC_40_SHA"},
    {0x0028, "TLS_KRB5_EXPORT_WITH_RC4_40_SHA"},
    {0x0029, "TLS_KRB5_EXPORT_WITH_DES_CBC_40_MD5"},
    {0x002A, "TLS_KRB5_EXPORT_WITH_RC2_CBC_40_MD5"},
    {0x002B, "TLS_KRB5_EXPORT_WITH_RC4_40_MD5"},
    {0x002C, "TLS_PSK_WITH_NULL_SHA"},
    {0x002D, "TLS_DHE_PSK_WITH_NULL_SHA"},
    {0x002E, "TLS_RSA_PSK_WITH_NULL_SHA"},
    {0x002F, "TLS_RSA_WITH_AES_128_CBC_SHA"},
    {0x0030, "TLS_DH_DSS_WITH_AES_128_CBC_SHA"},
    {0x0031, "TLS_DH_RSA_WITH_AES_128_CBC_SHA"},
    {0x0032, "TLS_DHE_DSS_WITH_AES_128_CBC_SHA"},
    {0x0033, "TLS_DHE_RSA_WITH_AES_128_CBC_SHA"},
    {0x0034, "TLS_DH_anon_WITH_AES_128_CBC_SHA"},
    {0x0035, "TLS_RSA_WITH_AES_256_CBC_SHA"},
    {0x0036, "TLS_DH_DSS_WITH_AES_256_CBC_SHA"},
    {0x0037, "TLS_DH_RSA_WITH_AES_256_CBC_SHA"},
    {0x0038, "TLS_DHE_DSS_WITH_AES_256_CBC_SHA"},
    {0x0039, "TLS_DHE_RSA_WITH_AES_256_CBC_SHA"},
    {0x003A, "TLS_DH_anon_WITH_AES_256_CBC_SHA"},
    {0x003B, "TLS_RSA_WITH_NULL_SHA256"},
    {0x003C, "TLS_RSA_WITH_AES_128_CBC_SHA256"},
    {0x003D, "TLS_RSA_WITH_AES_256_CBC_SHA256"},
    {0x003E, "TLS_DH_DSS_WITH_AES_128_CBC_SHA256"},
    {0x003F, "TLS_DH_RSA_WITH_AES_128_CBC_SHA256"},
    {0x0040, "TLS_DHE_DSS_WITH_AES_128_CBC_SHA256"},
    {0x0041, "TLS_RSA_WITH_CAMELLIA_128_CBC_SHA"},
    {0x0042, "TLS_DH_DSS_WITH_CAMELLIA_128_CBC_SHA"},
    {0x0043, "TLS_DH_RSA_WITH_CAMELLIA_128_CBC_SHA"},
    {0x0044, "TLS_DHE_DSS_WITH_CAMELLIA_128_CBC_SHA"},
    {0x0045, "TLS_DHE_RSA_WITH_CAMELLIA_128_CBC_SHA"},
    {0x0046, "TLS_DH_anon_WITH_CAMELLIA_128_CBC_SHA"},
    {0x0067, "TLS_DHE_RSA_WITH_AES_128_CBC_SHA256"},
    {0x0068, "TLS_DH_DSS_WITH_AES_256_CBC_SHA256"},
    {0x0069, "TLS_DH_RSA_WITH_AES_256_CBC_SHA256"},
    {0x006A, "TLS_DHE_DSS_WITH_AES_256_CBC_SHA256"},
    {0x006B, "TLS_DHE_RSA_WITH_AES_256_CBC_SHA256"},
    {0x006C, "TLS_DH_anon_WITH_AES_128_CBC_SHA256"},
    {0x006D, "TLS_DH_anon_WITH_AES_256_CBC_SHA256"},
    {0x0081, "TLS_GOSTR341001_WITH_28147_CNT_IMIT"},
    {0x0083, "TLS_GOSTR341001_WITH_NULL_GOSTR3411"},
    {0x0084, "TLS_RSA_WITH_CAMELLIA_256_CBC_SHA"},
    {0x0085, "TLS_DH_DSS_WITH_CAMELLIA_256_CBC_SHA"},
    {0x0086, "TLS_DH_RSA_WITH_CAMELLIA_256_CBC_SHA"},
    {0x0087, "TLS_DHE_DSS_WITH_CAMELLIA_256_CBC_SHA"},
    {0x0088, "TLS_DHE_RSA_WITH_CAMELLIA_256_CBC_SHA"},
    {0x0089, "TLS_DH_anon_WITH_CAMELLIA_256_CBC_SHA"},
    {0x008A, "TLS_PSK_WITH_RC4_128_SHA"},
    {0x008B, "TLS_PSK_WITH_3DES_EDE_CBC_SHA"},
    {0x008C, "TLS_PSK_WITH_AES_128_CBC_SHA"},
    {0x008D, "TLS_PSK_WITH_AES_256_CBC_SHA"},
    {0x008E, "TLS_DHE_PSK_WITH_RC4_128_SHA"},
    {0x008F, "TLS_DHE_PSK_WITH_3DES_EDE_CBC_SHA"},
    {0x0090, "TLS_DHE_PSK_WITH_AES_128_CBC_SHA"},
    {0x0091, "TLS_DHE_PSK_WITH_AES_256_CBC_SHA"},
    {0x0092, "TLS_RSA_PSK_WITH_RC4_128_SHA"},
    {0x0093, "TLS_RSA_PSK_WITH_3DES_EDE_CBC_SHA"},
    {0x0094, "TLS_RSA_PSK_WITH_AES_128_CBC_SHA"},
    {0x0095, "TLS_RSA_PSK_WITH_AES_256_CBC_SHA"},
    {0x0096, "TLS_RSA_WITH_SEED_CBC_SHA"},
    {0x0097, "TLS_DH_DSS_WITH_SEED_CBC_SHA"},
    {0x0098, "TLS_DH_RSA_WITH_SEED_CBC_SHA"},
    {0x0099, "TLS_DHE_DSS_WITH_SEED_CBC_SHA"},
    {0x009A, "TLS_DHE_RSA_WITH_SEED_CBC_SHA"},
    {0x009B, "TLS_DH_anon_WITH_SEED_CBC_SHA"},
    {0x009C, "TLS_RSA_WITH_AES_128_GCM_SHA256"},
    {0x009D, "TLS_RSA_WITH_AES_256_GCM_SHA384"},
    {0x009E, "TLS_DHE_RSA_WITH_AES_128_GCM_SHA256"},
    {0x009F, "TLS_DHE_RSA_WITH_AES_256_GCM_SHA384"},
    {0x00A0, "TLS_DH_RSA_WITH_AES_128_GCM_SHA256"},
    {0x00A1, "TLS_DH_RSA_WITH_AES_256_GCM_SHA384"},
    {0x00A2, "TLS_DHE_DSS_WITH_AES_128_GCM_SHA256"},
    {0x00A3, "TLS_DHE_DSS_WITH_AES_256_GCM_SHA384"},
    {0x00A4, "TLS_DH_DSS_WITH_AES_128_GCM_SHA256"},
    {0x00A5, "TLS_DH_DSS_WITH_AES_256_GCM_SHA384"},
    {0x00A6, "TLS_DH_anon_WITH_AES_128_GCM_SHA256"},
    {0x00A7, "TLS_DH_anon_WITH_AES_256_GCM_SHA384"},
    {0x00A8, "TLS_PSK_WITH_AES_128_GCM_SHA256"},
    {0x00A9, "TLS_PSK_WITH_AES_256_GCM_SHA384"},
    {0x00AA, "TLS_DHE_PSK_WITH_AES_128_GCM_SHA256"},
    {0x00AB, "TLS_DHE_PSK_WITH_AES_256_GCM_SHA384"},
    {0x00AC, "TLS_RSA_PSK_WITH_AES_128_GCM_SHA256"},
    {0x00AD, "TLS_RSA_PSK_WITH_AES_256_GCM_SHA384"},
    {0x00AE, "TLS_PSK_WITH_AES_128_CBC_SHA256"},
    {0x00AF, "TLS_PSK_WITH_AES_256_CBC_SHA384"},
    {0x00B0, "TLS_PSK_WITH_NULL_SHA256"},
    {0x00B1, "TLS_PSK_WITH_NULL_SHA384"},
    {0x00B2, "TLS_DHE_PSK_WITH_AES_128_CBC_SHA256"},
    {0x00B3, "TLS_DHE_PSK_WITH_AES_256_CBC_SHA384"},
    {0x00B4, "TLS_DHE_PSK_WITH_NULL_SHA256"},
    {0x00B5, "TLS_DHE_PSK_WITH_NULL_SHA384"},
    {0x00B6, "TLS_RSA_PSK_WITH_AES_128_CBC_SHA256"},
    {0x00B7, "TLS_RSA_PSK_WITH_AES_256_CBC_SHA384"},
    {0x00B8, "TLS_RSA_PSK_WITH_NULL_SHA256"},
    {0x00B9, "TLS_RSA_PSK_WITH_NULL_SHA384"},
    {0x00BA, "TLS_RSA_WITH_CAMELLIA_128_CBC_SHA256"},
    {0x00BB, "TLS_DH_DSS_WITH_CAMELLIA_128_CBC_SHA256"},
    {0x00BC, "TLS_DH_RSA_WITH_CAMELLIA_128_CBC_SHA256"},
    {0x00BD, "TLS_DHE_DSS_WITH_CAMELLIA_128_CBC_SHA256"},
    {0x00BE, "TLS_DHE_RSA_WITH_CAMELLIA_128_CBC_SHA256"},
    {0x00BF, "TLS_DH_anon_WITH_CAMELLIA_128_CBC_SHA256"},
    {0x00C0, "TLS_RSA_WITH_CAMELLIA_256_CBC_SHA256"},
    {0x00C1, "TLS_DH_DSS_WITH_CAMELLIA_256_CBC_SHA256"},
    {0x00C2, "TLS_DH_RSA_WITH_CAMELLIA_256_CBC_SHA256"},
    {0x00C3, "TLS_DHE_DSS_WITH_CAMELLIA_256_CBC_SHA256"},
    {0x00C4, "TLS_DHE_RSA_WITH_CAMELLIA_256_CBC_SHA256"},
    {0x00C5, "TLS_DH_anon_WITH_CAMELLIA_256_CBC_SHA256"},
    {0x00FF, "TLS_EMPTY_RENEGOTIATION_INFO_SCSV"},
    {0x5600, "TLS_FALLBACK_SCSV"},
    {0xC001, "TLS_ECDH_ECDSA_WITH_NULL_SHA"},
    {0xC002, "TLS_ECDH_ECDSA_WITH_RC4_128_SHA"},
    {0xC003, "TLS_ECDH_ECDSA_WITH_3DES_EDE_CBC_SHA"},
    {0xC004, "TLS_ECDH_ECDSA_WITH_AES_128_CBC_SHA"},
    {0xC005, "TLS_ECDH_ECDSA_WITH_AES_256_CBC_SHA"},
    {0xC006, "TLS_ECDHE_ECDSA_WITH_NULL_SHA"},
    {0xC007, "TLS_ECDHE_ECDSA_WITH_RC4_128_SHA"},
    {0xC008, "TLS_ECDHE_ECDSA_WITH_3DES_EDE_CBC_SHA"},
    {0xC009, "TLS_ECDHE_ECDSA_WITH_AES_128_CBC_SHA"},
    {0xC00A, "TLS_ECDHE_ECDSA_WITH_AES_256_CBC_SHA"},
    {0xC00B, "TLS_ECDH_RSA_WITH_NULL_SHA"},
    {0xC00C, "TLS_ECDH_RSA_WITH_RC4_128_SHA"},
    {0xC00D, "TLS_ECDH_RSA_WITH_3DES_EDE_CBC_SHA"},
    {0xC00E, "TLS_ECDH_RSA_WITH_AES_128_CBC_SHA"},
    {0xC00F, "TLS_ECDH_RSA_WITH_AES_256_CBC_SHA"},
    {0xC010, "TLS_ECDHE_RSA_WITH_NULL_SHA"},
    {0xC011, "TLS_ECDHE_RSA_WITH_RC4_128_SHA"},
    {0xC012, "TLS_ECDHE_RSA_WITH_3DES_EDE_CBC_SHA"},
    {0xC013, "TLS_ECDHE_RSA_WITH_AES_128_CBC_SHA"},
    {0xC014, "TLS_ECDHE_RSA_WITH_AES_256_CBC_SHA"},
    {0xC015, "TLS_ECDH_anon_WITH_NULL_SHA"},
    {0xC016, "TLS_ECDH_anon_WITH_RC4_128_SHA"},
    {0xC017, "TLS_ECDH_anon_WITH_3DES_EDE_CBC_SHA"},
    {0xC018, "TLS_ECDH_anon_WITH_AES_128_CBC_SHA"},
    {0xC019, "TLS_ECDH_anon_WITH_AES_256_CBC_SHA"},
    {0xC01A, "TLS_SRP_SHA_WITH_3DES_EDE_CBC_SHA"},
    {0xC01B, "TLS_SRP_SHA_RSA_WITH_3DES_EDE_CBC_SHA"},
    {0xC01C, "TLS_SRP_SHA_DSS_WITH_3DES_EDE_CBC_SHA"},
    {0xC01D, "TLS_SRP_SHA_WITH_AES_128_CBC_SHA"},
    {0xC01E, "TLS_SRP_SHA_RSA_WITH_AES_128_CBC_SHA"},
    {0xC01F, "TLS_SRP_SHA_DSS_WITH_AES_128_CBC_SHA"},
    {0xC020, "TLS_SRP_SHA_WITH_AES_256_CBC_SHA"},
    {0xC021, "TLS_SRP_SHA_RSA_WITH_AES_256_CBC_SHA"},
    {0xC022, "TLS_SRP_SHA_DSS_WITH_AES_256_CBC_SHA"},
    {0xC023, "TLS_ECDHE_ECDSA_WITH_AES_128_CBC_SHA256"},
    {0xC024, "TLS_ECDHE_ECDSA_WITH_AES_256_CBC_SHA384"},
    {0xC025, "TLS_ECDH_ECDSA_WITH_AES_128_CBC_SHA256"},
    {0xC026, "TLS_ECDH_ECDSA_WITH_AES_256_CBC_SHA384"},
    {0xC027, "TLS_ECDHE_RSA_WITH_AES_128_CBC_SHA256"},
    {0xC028, "TLS_ECDHE_RSA_WITH_AES_256_CBC_SHA384"},
    {0xC029, "TLS_ECDH_RSA_WITH_AES_128_CBC_SHA256"},
    {0xC02A, "TLS_ECDH_RSA_WITH_AES_256_CBC_SHA384"},
    {0xC02B, "TLS_ECDHE_ECDSA_WITH_AES_128_GCM_SHA256"},
    {0xC02C, "TLS_ECDHE_ECDSA_WITH_AES_256_GCM_SHA384"},
    {0xC02D, "TLS_ECDH_ECDSA_WITH_AES_128_GCM_SHA256"},
    {0xC02E, "TLS_ECDH_ECDSA_WITH_AES_256_GCM_SHA384"},
    {0xC02F, "TLS_ECDHE_RSA_WITH_AES_128_GCM_SHA256"},
    {0xC030, "TLS_ECDHE_RSA_WITH_AES_256_GCM_SHA384"},
    {0xC031, "TLS_ECDH_RSA_WITH_AES_128_GCM_SHA256"},
    {0xC032, "TLS_ECDH_RSA_WITH_AES_256_GCM_SHA384"},
    {0xC033, "TLS_ECDHE_PSK_WITH_RC4_128_SHA"},
    {0xC034, "TLS_ECDHE_PSK_WITH_3DES_EDE_CBC_SHA"},
    {0xC035, "TLS_ECDHE_PSK_WITH_AES_128_CBC_SHA"},
    {0xC036, "TLS_ECDHE_PSK_WITH_AES_256_CBC_SHA"},
    {0xC037, "TLS_ECDHE_PSK_WITH_AES_128_CBC_SHA256"},
    {0xC038, "TLS_ECDHE_PSK_WITH_AES_256_CBC_SHA384"},
    {0xC039, "TLS_ECDHE_PSK_WITH_NULL_SHA"},
    {0xC03A, "TLS_ECDHE_PSK_WITH_NULL_SHA256"},
    {0xC03B, "TLS_ECDHE_PSK_WITH_NULL_SHA384"},
    {0xC03C, "TLS_RSA_WITH_ARIA_128_CBC_SHA256"},
    {0xC03D, "TLS_RSA_WITH_ARIA_256_CBC_SHA384"},
    {0xC03E, "TLS_DH_DSS_WITH_ARIA_128_CBC_SHA256"},
    {0xC03F, "TLS_DH_DSS_WITH_ARIA_256_CBC_SHA384"},
    {0xC040, "TLS_DH_RSA_WITH_ARIA_128_CBC_SHA256"},
    {0xC041, "TLS_DH_RSA_WITH_ARIA_256_CBC_SHA384"},
    {0xC042, "TLS_DHE_DSS_WITH_ARIA_128_CBC_SHA256"},
    {0xC043, "TLS_DHE_DSS_WITH_ARIA_256_CBC_SHA384"},
    {0xC044, "TLS_DHE_RSA_WITH_ARIA_128_CBC_SHA256"},
    {0xC045, "TLS_DHE_RSA_WITH_ARIA_256_CBC_SHA384"},
    {0xC046, "TLS_DH_anon_WITH_ARIA_128_CBC_SHA256"},
    {0xC047, "TLS_DH_anon_WITH_ARIA_256_CBC_SHA384"},
    {0xC048, "TLS_ECDHE_ECDSA_WITH_ARIA_128_CBC_SHA256"},
    {0xC049, "TLS_ECDHE_ECDSA_WITH_ARIA_256_CBC_SHA384"},
    {0xC04A, "TLS_ECDH_ECDSA_WITH_ARIA_128_CBC_SHA256"},
    {0xC04B, "TLS_ECDH_ECDSA_WITH_ARIA_256_CBC_SHA384"},
    {0xC04C, "TLS_ECDHE_RSA_WITH_ARIA_128_CBC_SHA256"},
    {0xC04D, "TLS_ECDHE_RSA_WITH_ARIA_256_CBC_SHA384"},
    {0xC04E, "TLS_ECDH_RSA_WITH_ARIA_128_CBC_SHA256"},
    {0xC04F, "TLS_ECDH_RSA_WITH_ARIA_256_CBC_SHA384"},
    {0xC050, "TLS_RSA_WITH_ARIA_128_GCM_SHA256"},
    {0xC051, "TLS_RSA_WITH_ARIA_256_GCM_SHA384"},
    {0xC052, "TLS_DHE_RSA_WITH_ARIA_128_GCM_SHA256"},
    {0xC053, "TLS_DHE_RSA_WITH_ARIA_256_GCM_SHA384"},
    {0xC054, "TLS_DH_RSA_WITH_ARIA_128_GCM_SHA256"},
    {0xC055, "TLS_DH_RSA_WITH_ARIA_256_GCM_SHA384"},
    {0xC056, "TLS_DHE_DSS_WITH_ARIA_128_GCM_SHA256"},
    {0xC057, "TLS_DHE_DSS_WITH_ARIA_256_GCM_SHA384"},
    {0xC058, "TLS_DH_DSS_WITH_ARIA_128_GCM_SHA256"},
    {0xC059, "TLS_DH_DSS_WITH_ARIA_256_GCM_SHA384"},
    {0xC05A, "TLS_DH_anon_WITH_ARIA_128_GCM_SHA256"},
    {0xC05B, "TLS_DH_anon_WITH_ARIA_256_GCM_SHA384"},
    {0xC05C, "TLS_ECDHE_ECDSA_WITH_ARIA_128_GCM_SHA256"},
    {0xC05D, "TLS_ECDHE_ECDSA_WITH_ARIA_256_GCM_SHA384"},
    {0xC05E, "TLS_ECDH_ECDSA_WITH_ARIA_128_GCM_SHA256"},
    {0xC05F, "TLS_ECDH_ECDSA_WITH_ARIA_256_GCM_SHA384"},
    {0xC060, "TLS_ECDHE_RSA_WITH_ARIA_128_GCM_SHA256"},
    {0xC061, "TLS_ECDHE_RSA_WITH_ARIA_256_GCM_SHA384"},
    {0xC062, "TLS_ECDH_RSA_WITH_ARIA_128_GCM_SHA256"},
    {0xC063, "TLS_ECDH_RSA_WITH_ARIA_256_GCM_SHA384"},
    {0xC064, "TLS_PSK_WITH_ARIA_128_CBC_SHA256"},
    {0xC065, "TLS_PSK_WITH_ARIA_256_CBC_SHA384"},
    {0xC066, "TLS_DHE_PSK_WITH_ARIA_128_CBC_SHA256"},
    {0xC067, "TLS_DHE_PSK_WITH_ARIA_256_CBC_SHA384"},
    {0xC068, "TLS_RSA_PSK_WITH_ARIA_128_CBC_SHA256"},
    {0xC069, "TLS_RSA_PSK_WITH_ARIA_256_CBC_SHA384"},
    {0xC06A, "TLS_PSK_WITH_ARIA_128_GCM_SHA256"},
    {0xC06B, "TLS_PSK_WITH_ARIA_256_GCM_SHA384"},
    {0xC06C, "TLS_DHE_PSK_WITH_ARIA_128_GCM_SHA256"},
    {0xC06D, "TLS_DHE_PSK_WITH_ARIA_256_GCM_SHA384"},
    {0xC06E, "TLS_RSA_PSK_WITH_ARIA_128_GCM_SHA256"},
    {0xC06F, "TLS_RSA_PSK_WITH_ARIA_256_GCM_SHA384"},
    {0xC070, "TLS_ECDHE_PSK_WITH_ARIA_128_CBC_SHA256"},
    {0xC071, "TLS_ECDHE_PSK_WITH_ARIA_256_CBC_SHA384"},
    {0xC072, "TLS_ECDHE_ECDSA_WITH_CAMELLIA_128_CBC_SHA256"},
    {0xC073, "TLS_ECDHE_ECDSA_WITH_CAMELLIA_256_CBC_SHA384"},
    {0xC074, "TLS_ECDH_ECDSA_WITH_CAMELLIA_128_CBC_SHA256"},
    {0xC075, "TLS_ECDH_ECDSA_WITH_CAMELLIA_256_CBC_SHA384"},
    {0xC076, "TLS_ECDHE_RSA_WITH_CAMELLIA_128_CBC_SHA256"},
    {0xC077, "TLS_ECDHE_RSA_WITH_CAMELLIA_256_CBC_SHA384"},
    {0xC078, "TLS_ECDH_RSA_WITH_CAMELLIA_128_CBC_SHA256"},
    {0xC079, "TLS_ECDH_RSA_WITH_CAMELLIA_256_CBC_SHA384"},
    {0xC07A, "TLS_RSA_WITH_CAMELLIA_128_GCM_SHA256"},
    {0xC07B, "TLS_RSA_WITH_CAMELLIA_256_GCM_SHA384"},
    {0xC07C, "TLS_DHE_RSA_WITH_CAMELLIA_128_GCM_SHA256"},
    {0xC07D, "TLS_DHE_RSA_WITH_CAMELLIA_256_GCM_SHA384"},
    {0xC07E, "TLS_DH_RSA_WITH_CAMELLIA_128_GCM_SHA256"},
    {0xC07F, "TLS_DH_RSA_WITH_CAMELLIA_256_GCM_SHA384"},
    {0xC080, "TLS_DHE_DSS_WITH_CAMELLIA_128_GCM_SHA256"},
    {0xC081, "TLS_DHE_DSS_WITH_CAMELLIA_256_GCM_SHA384"},
    {0xC082, "TLS_DH_DSS_WITH_CAMELLIA_128_GCM_SHA256"},
    {0xC083, "TLS_DH_DSS_WITH_CAMELLIA_256_GCM_SHA384"},
    {0xC084, "TLS_DH_anon_WITH_CAMELLIA_128_GCM_SHA256"},
    {0xC085, "TLS_DH_anon_WITH_CAMELLIA_256_GCM_SHA384"},
    {0xC086, "TLS_ECDHE_ECDSA_WITH_CAMELLIA_128_GCM_SHA256"},
    {0xC087, "TLS_ECDHE_ECDSA_WITH_CAMELLIA_256_GCM_SHA384"},
    {0xC088, "TLS_ECDH_ECDSA_WITH_CAMELLIA_128_GCM_SHA256"},
    {0xC089, "TLS_ECDH_ECDSA_WITH_CAMELLIA_256_GCM_SHA384"},
    {0xC08A, "TLS_ECDHE_RSA_WITH_CAMELLIA_128_GCM_SHA256"},
    {0xC08B, "TLS_ECDHE_RSA_WITH_CAMELLIA_256_GCM_SHA384"},
    {0xC08C, "TLS_ECDH_RSA_WITH_CAMELLIA_128_GCM_SHA256"},
    {0xC08D, "TLS_ECDH_RSA_WITH_CAMELLIA_256_GCM_SHA384"},
    {0xC08E, "TLS_PSK_WITH_CAMELLIA_128_GCM_SHA256"},
    {0xC08F, "TLS_PSK_WITH_CAMELLIA_256_GCM_SHA384"},
    {0xC090, "TLS_DHE_PSK_WITH_CAMELLIA_128_GCM_SHA256"},
    {0xC091, "TLS_DHE_PSK_WITH_CAMELLIA_256_GCM_SHA384"},
    {0xC092, "TLS_RSA_PSK_WITH_CAMELLIA_128_GCM_SHA256"},
    {0xC093, "TLS_RSA_PSK_WITH_CAMELLIA_256_GCM_SHA384"},
    {0xC094, "TLS_PSK_WITH_CAMELLIA_128_CBC_SHA256"},
    {0xC095, "TLS_PSK_WITH_CAMELLIA_256_CBC_SHA384"},
    {0xC096, "TLS_DHE_PSK_WITH_CAMELLIA_128_CBC_SHA256"},
    {0xC097, "TLS_DHE_PSK_WITH_CAMELLIA_256_CBC_SHA384"},
    {0xC098, "TLS_RSA_PSK_WITH_CAMELLIA_128_CBC_SHA256"},
    {0xC099, "TLS_RSA_PSK_WITH_CAMELLIA_256_CBC_SHA384"},
    {0xC09A, "TLS_ECDHE_PSK_WITH_CAMELLIA_128_CBC_SHA256"},
    {0xC09B, "TLS_ECDHE_PSK_WITH_CAMELLIA_256_CBC_SHA384"},
    {0xC09C, "TLS_RSA_WITH_AES_128_CCM"},
    {0xC09D, "TLS_RSA_WITH_AES_256_CCM"},
    {0xC09E, "TLS_DHE_RSA_WITH_AES_128_CCM"},
    {0xC09F, "TLS_DHE_RSA_WITH_AES_256_CCM"},
    {0xC0A0, "TLS_RSA_WITH_AES_128_CCM_8"},
    {0xC0A1, "TLS_RSA_WITH_AES_256_CCM_8"},
    {0xC0A2, "TLS_DHE_RSA_WITH_AES_128_CCM_8"},
    {0xC0A3, "TLS_DHE_RSA_WITH_AES_256_CCM_8"},
    {0xC0A4, "TLS_PSK_WITH_AES_128_CCM"},
    {0xC0A5, "TLS_PSK_WITH_AES_256_CCM"},
    {0xC0A6, "TLS_DHE_PSK_WITH_AES_128_CCM"},
    {0xC0A7, "TLS_DHE_PSK_WITH_AES_256_CCM"},
    {0xC0A8, "TLS_PSK_WITH_AES_128_CCM_8"},
    {0xC0A9, "TLS_PSK_WITH_AES_256_CCM_8"},
    {0xC0AA, "TLS_PSK_DHE_WITH_AES_128_CCM_8"},
    {0xC0AB, "TLS_PSK_DHE_WITH_AES_256_CCM_8"},
    {0xC0AC, "TLS_ECDHE_ECDSA_WITH_AES_128_CCM"},
    {0xC0AD, "TLS_ECDHE_ECDSA_WITH_AES_256_CCM"},
    {0xC0AE, "TLS_ECDHE_ECDSA_WITH_AES_128_CCM_8"},
    {0xC0AF, "TLS_ECDHE_ECDSA_WITH_AES_256_CCM_8"},
    {0xCCA8, "TLS_ECDHE_RSA_WITH_CHACHA20_POLY1305_SHA256"},
    {0xCCA9, "TLS_ECDHE_ECDSA_WITH_CHACHA20_POLY1305_SHA256"},
    {0xCCAA, "TLS_DHE_RSA_WITH_CHACHA20_POLY1305_SHA256"},
    {0xCCAB, "TLS_PSK_WITH_CHACHA20_POLY1305_SHA256"},
    {0xCCAC, "TLS_ECDHE_PSK_WITH_CHACHA20_POLY1305_SHA256"},
    {0xCCAD, "TLS_DHE_PSK_WITH_CHACHA20_POLY1305_SHA256"},
    {0xCCAE, "TLS_RSA_PSK_WITH_CHACHA20_POLY1305_SHA256"},
    {0x1301, "TLS_AES_128_GCM_SHA256"},
    {0x1302, "TLS_AES_256_GCM_SHA384"},
    {0x1303, "TLS_CHACHA20_POLY1305_SHA256"},
    {0x1304, "TLS_AES_128_CCM_SHA256"},
    {0x1305, "TLS_AES_128_CCM_8_SHA256"},
    {0xFEFE, "SSL_RSA_FIPS_WITH_DES_CBC_SHA"},
    {0xFEFF, "SSL_RSA_FIPS_WITH_3DES_EDE_CBC_SHA"},
    {0xFF85, "GOST2012-GOST8912-GOST8912"},
    {0xFF87, "GOST2012-NULL-GOST12"},
};

/* Compression methods */
static const ssl_trace_tbl ssl_comp_tbl[] = {
    {0x0000, "No Compression"},
    {0x0001, "Zlib Compression"}
};

/* Extensions sorted by ascending id */
static const ssl_trace_tbl ssl_exts_tbl[] = {
    {TLSEXT_TYPE_server_name, "server_name"},
    {TLSEXT_TYPE_max_fragment_length, "max_fragment_length"},
    {TLSEXT_TYPE_client_certificate_url, "client_certificate_url"},
    {TLSEXT_TYPE_trusted_ca_keys, "trusted_ca_keys"},
    {TLSEXT_TYPE_truncated_hmac, "truncated_hmac"},
    {TLSEXT_TYPE_status_request, "status_request"},
    {TLSEXT_TYPE_user_mapping, "user_mapping"},
    {TLSEXT_TYPE_client_authz, "client_authz"},
    {TLSEXT_TYPE_server_authz, "server_authz"},
    {TLSEXT_TYPE_cert_type, "cert_type"},
    {TLSEXT_TYPE_supported_groups, "supported_groups"},
    {TLSEXT_TYPE_ec_point_formats, "ec_point_formats"},
    {TLSEXT_TYPE_srp, "srp"},
    {TLSEXT_TYPE_signature_algorithms, "signature_algorithms"},
    {TLSEXT_TYPE_use_srtp, "use_srtp"},
    {TLSEXT_TYPE_heartbeat, "tls_heartbeat"},
    {TLSEXT_TYPE_application_layer_protocol_negotiation,
     "application_layer_protocol_negotiation"},
    {TLSEXT_TYPE_signed_certificate_timestamp, "signed_certificate_timestamps"},
    {TLSEXT_TYPE_padding, "padding"},
    {TLSEXT_TYPE_encrypt_then_mac, "encrypt_then_mac"},
    {TLSEXT_TYPE_extended_master_secret, "extended_master_secret"},
    {TLSEXT_TYPE_session_ticket, "session_ticket"},
    {TLSEXT_TYPE_psk, "psk"},
    {TLSEXT_TYPE_early_data, "early_data"},
    {TLSEXT_TYPE_supported_versions, "supported_versions"},
    {TLSEXT_TYPE_cookie, "cookie_ext"},
    {TLSEXT_TYPE_psk_kex_modes, "psk_key_exchange_modes"},
    {TLSEXT_TYPE_certificate_authorities, "certificate_authorities"},
    {TLSEXT_TYPE_post_handshake_auth, "post_handshake_auth"},
    {TLSEXT_TYPE_signature_algorithms_cert, "signature_algorithms_cert"},
    {TLSEXT_TYPE_key_share, "key_share"},
    {TLSEXT_TYPE_renegotiate, "renegotiate"},
# ifndef OPENSSL_NO_NEXTPROTONEG
    {TLSEXT_TYPE_next_proto_neg, "next_proto_neg"},
# endif
};

static const ssl_trace_tbl ssl_groups_tbl[] = {
    {1, "sect163k1 (K-163)"},
    {2, "sect163r1"},
    {3, "sect163r2 (B-163)"},
    {4, "sect193r1"},
    {5, "sect193r2"},
    {6, "sect233k1 (K-233)"},
    {7, "sect233r1 (B-233)"},
    {8, "sect239k1"},
    {9, "sect283k1 (K-283)"},
    {10, "sect283r1 (B-283)"},
    {11, "sect409k1 (K-409)"},
    {12, "sect409r1 (B-409)"},
    {13, "sect571k1 (K-571)"},
    {14, "sect571r1 (B-571)"},
    {15, "secp160k1"},
    {16, "secp160r1"},
    {17, "secp160r2"},
    {18, "secp192k1"},
    {19, "secp192r1 (P-192)"},
    {20, "secp224k1"},
    {21, "secp224r1 (P-224)"},
    {22, "secp256k1"},
    {23, "secp256r1 (P-256)"},
    {24, "secp384r1 (P-384)"},
    {25, "secp521r1 (P-521)"},
    {26, "brainpoolP256r1"},
    {27, "brainpoolP384r1"},
    {28, "brainpoolP512r1"},
    {29, "ecdh_x25519"},
    {30, "ecdh_x448"},
    {256, "ffdhe2048"},
    {257, "ffdhe3072"},
    {258, "ffdhe4096"},
    {259, "ffdhe6144"},
    {260, "ffdhe8192"},
    /* OQS groups, using private code points. The TLS 1.3 spec only reserves
       FF and EC ranges for code points; we'll update our values if/when
       this gets updated for PQC. */
    {OQS_KEM_CURVEID(NID_OQS_KEM_DEFAULT), "OQS KEM default"},
    {OQS_KEM_CURVEID(NID_OQS_SIKE_503), "sike503"},
    {OQS_KEM_CURVEID(NID_OQS_SIKE_751), "sike503"},
#ifndef OQS_NIST_BRANCH
    {OQS_KEM_CURVEID(NID_OQS_SIDH_503), "sidh503"},
    {OQS_KEM_CURVEID(NID_OQS_SIDH_751), "sidh751"},
#endif
    {OQS_KEM_CURVEID(NID_OQS_Frodo_640_AES), "frodo640aes"},
    {OQS_KEM_CURVEID(NID_OQS_Frodo_640_cshake), "frodo640cshake"},
    {OQS_KEM_CURVEID(NID_OQS_Frodo_976_AES), "frodo976aes"},
    {OQS_KEM_CURVEID(NID_OQS_Frodo_976_cshake), "frodo976cshake"},
    {OQS_KEM_CURVEID(NID_OQS_BIKE1_L1), "bike1l1"},
    {OQS_KEM_CURVEID(NID_OQS_BIKE1_L3), "bike1l3"},
    {OQS_KEM_CURVEID(NID_OQS_BIKE1_L5), "bike1l5"},
    {OQS_KEM_CURVEID(NID_OQS_BIKE2_L1), "bike2l1"},
    {OQS_KEM_CURVEID(NID_OQS_BIKE2_L3), "bike2l3"},
    {OQS_KEM_CURVEID(NID_OQS_BIKE2_L5), "bike2l5"},
    {OQS_KEM_CURVEID(NID_OQS_BIKE3_L1), "bike3l1"},
    {OQS_KEM_CURVEID(NID_OQS_BIKE3_L3), "bike3l3"},
    {OQS_KEM_CURVEID(NID_OQS_BIKE3_L5), "bike3l5"},
    {OQS_KEM_CURVEID(NID_OQS_NEWHOPE_512_CCA), "newhope512cca"},
    {OQS_KEM_CURVEID(NID_OQS_NEWHOPE_1024_CCA), "newhope1024cca"},
#if defined(OQS_NIST_BRANCH)
    /* some schemes are disabled because their keys/ciphertext are too big for TLS */
    /*
    {OQS_KEM_CURVEID(NID_OQS_bigquake1), "bigquake1"},
    {OQS_KEM_CURVEID(NID_OQS_bigquake3), "bigquake3"},
    {OQS_KEM_CURVEID(NID_OQS_bigquake5), "bigquake5"},
    */
    {OQS_KEM_CURVEID(NID_OQS_kyber512), "kyber512"},
    {OQS_KEM_CURVEID(NID_OQS_kyber768), "kyber768"},
    {OQS_KEM_CURVEID(NID_OQS_kyber1024), "kyber1024"},
    {OQS_KEM_CURVEID(NID_OQS_ledakem_C1_N02), "ledakem_C1_N02"},
    {OQS_KEM_CURVEID(NID_OQS_ledakem_C1_N03), "ledakem_C1_N03"},
    {OQS_KEM_CURVEID(NID_OQS_ledakem_C1_N04), "ledakem_C1_N04"},
    {OQS_KEM_CURVEID(NID_OQS_ledakem_C3_N02), "ledakem_C3_N02"},
    {OQS_KEM_CURVEID(NID_OQS_ledakem_C3_N03), "ledakem_C3_N03"},
    {OQS_KEM_CURVEID(NID_OQS_ledakem_C3_N04), "ledakem_C3_N04"},
    {OQS_KEM_CURVEID(NID_OQS_ledakem_C5_N02), "ledakem_C5_N02"},
    /*
    {OQS_KEM_CURVEID(NID_OQS_ledakem_C5_N03), "ledakem_C5_N03"},
    {OQS_KEM_CURVEID(NID_OQS_ledakem_C5_N04), "ledakem_C5_N04"},
    */
    {OQS_KEM_CURVEID(NID_OQS_lima_2p_1024_cca), "lima_2p_1024_cca"},
    {OQS_KEM_CURVEID(NID_OQS_lima_2p_2048_cca), "lima_2p_2048_cca"},
    {OQS_KEM_CURVEID(NID_OQS_lima_sp_1018_cca), "lima_sp_1018_cca"},
    {OQS_KEM_CURVEID(NID_OQS_lima_sp_1306_cca), "lima_sp_1306_cca"},
    {OQS_KEM_CURVEID(NID_OQS_lima_sp_1822_cca), "lima_sp_1822_cca"},
    /*
    {OQS_KEM_CURVEID(NID_OQS_lima_sp_2062_cca), "lima_sp_2062_cca"},
    */
    {OQS_KEM_CURVEID(NID_OQS_saber_light_saber), "saber_light_saber"},
    {OQS_KEM_CURVEID(NID_OQS_saber_saber), "saber_saber"},
    {OQS_KEM_CURVEID(NID_OQS_saber_fire_saber), "saber_fire_saber"},
    /*
    {OQS_KEM_CURVEID(NID_OQS_titanium_cca_std), "titanium_cca_std"},
    {OQS_KEM_CURVEID(NID_OQS_titanium_cca_hi), "titanium_cca_hi"},
    {OQS_KEM_CURVEID(NID_OQS_titanium_cca_med), "titanium_cca_med"},
    {OQS_KEM_CURVEID(NID_OQS_titanium_cca_super), "titanium_cca_super"},
    */
#endif
    /* ADD_MORE_OQS_KEM_HERE */
    {OQS_KEM_CURVEID(NID_OQS_p256_KEM_DEFAULT), "p256 - OQS KEM default hybrid"},
    {OQS_KEM_CURVEID(NID_OQS_p256_SIKE_503), "p256 - sike503 hybrid"},
#ifndef OQS_NIST_BRANCH
    {OQS_KEM_CURVEID(NID_OQS_p256_SIDH_503), "p256 - sidh503 hybrid"},
#endif
    {OQS_KEM_CURVEID(NID_OQS_p256_Frodo_640_AES), "p256 - frodo640aes hybrid"},
    {OQS_KEM_CURVEID(NID_OQS_p256_Frodo_640_cshake), "p256 - frodo640cshake hybrid"},
    {OQS_KEM_CURVEID(NID_OQS_p256_BIKE1_L1), "p256 - bike1l1 hybrid"},
    {OQS_KEM_CURVEID(NID_OQS_p256_BIKE2_L1), "p256 - bike2l1 hybrid"},
    {OQS_KEM_CURVEID(NID_OQS_p256_BIKE3_L1), "p256 - bike3l1 hybrid"},
#if defined(OQS_NIST_BRANCH)
    /*
    {OQS_KEM_CURVEID(NID_OQS_p256_bigquake1), "p256 - bigquake1"},
    */
    {OQS_KEM_CURVEID(NID_OQS_p256_kyber512), "p256 - kyber512"},
    {OQS_KEM_CURVEID(NID_OQS_p256_ledakem_C1_N02), "p256 - ledakem_C1_N02"},
    {OQS_KEM_CURVEID(NID_OQS_p256_ledakem_C1_N03), "p256 - ledakem_C1_N03"},
    {OQS_KEM_CURVEID(NID_OQS_p256_ledakem_C1_N04), "p256 - ledakem_C1_N04"},
    /*
    {OQS_KEM_CURVEID(NID_OQS_p256_lima_sp_1018_cca), "p256 - lima_sp_1018_cca"},
    {OQS_KEM_CURVEID(NID_OQS_p256_saber_light_saber), "p256 - saber_light_saber"},
    {OQS_KEM_CURVEID(NID_OQS_p256_titanium_cca_std), "p256 - titanium_cca_std"},
    {OQS_KEM_CURVEID(NID_OQS_p256_titanium_cca_med), "p256 - titanium_cca_med"},
    */
#endif
    /* ADD_MORE_OQS_KEM_HERE (L1 schemes) */
    {0xFF01, "arbitrary_explicit_prime_curves"},
    {0xFF02, "arbitrary_explicit_char2_curves"}
};

static const ssl_trace_tbl ssl_point_tbl[] = {
    {0, "uncompressed"},
    {1, "ansiX962_compressed_prime"},
    {2, "ansiX962_compressed_char2"}
};

static const ssl_trace_tbl ssl_mfl_tbl[] = {
    {0, "disabled"},
    {1, "max_fragment_length := 2^9 (512 bytes)"},
    {2, "max_fragment_length := 2^10 (1024 bytes)"},
    {3, "max_fragment_length := 2^11 (2048 bytes)"},
    {4, "max_fragment_length := 2^12 (4096 bytes)"}
};

static const ssl_trace_tbl ssl_sigalg_tbl[] = {
    {TLSEXT_SIGALG_ecdsa_secp256r1_sha256, "ecdsa_secp256r1_sha256"},
    {TLSEXT_SIGALG_ecdsa_secp384r1_sha384, "ecdsa_secp384r1_sha384"},
    {TLSEXT_SIGALG_ecdsa_secp521r1_sha512, "ecdsa_secp521r1_sha512"},
    {TLSEXT_SIGALG_ecdsa_sha224, "ecdsa_sha224"},
    {TLSEXT_SIGALG_ed25519, "ed25519"},
    {TLSEXT_SIGALG_ed448, "ed448"},
    {TLSEXT_SIGALG_ecdsa_sha1, "ecdsa_sha1"},
    {TLSEXT_SIGALG_rsa_pss_rsae_sha256, "rsa_pss_rsae_sha256"},
    {TLSEXT_SIGALG_rsa_pss_rsae_sha384, "rsa_pss_rsae_sha384"},
    {TLSEXT_SIGALG_rsa_pss_rsae_sha512, "rsa_pss_rsae_sha512"},
    {TLSEXT_SIGALG_rsa_pss_pss_sha256, "rsa_pss_pss_sha256"},
    {TLSEXT_SIGALG_rsa_pss_pss_sha384, "rsa_pss_pss_sha384"},
    {TLSEXT_SIGALG_rsa_pss_pss_sha512, "rsa_pss_pss_sha512"},
    {TLSEXT_SIGALG_rsa_pkcs1_sha256, "rsa_pkcs1_sha256"},
    {TLSEXT_SIGALG_rsa_pkcs1_sha384, "rsa_pkcs1_sha384"},
    {TLSEXT_SIGALG_rsa_pkcs1_sha512, "rsa_pkcs1_sha512"},
    {TLSEXT_SIGALG_rsa_pkcs1_sha224, "rsa_pkcs1_sha224"},
    {TLSEXT_SIGALG_rsa_pkcs1_sha1, "rsa_pkcs1_sha1"},
    {TLSEXT_SIGALG_dsa_sha256, "dsa_sha256"},
    {TLSEXT_SIGALG_dsa_sha384, "dsa_sha384"},
    {TLSEXT_SIGALG_dsa_sha512, "dsa_sha512"},
    {TLSEXT_SIGALG_dsa_sha224, "dsa_sha224"},
    {TLSEXT_SIGALG_dsa_sha1, "dsa_sha1"},
    {TLSEXT_SIGALG_gostr34102012_256_gostr34112012_256, "gost2012_256"},
    {TLSEXT_SIGALG_gostr34102012_512_gostr34112012_512, "gost2012_512"},
    {TLSEXT_SIGALG_gostr34102001_gostr3411, "gost2001_gost94"},
#if !defined(OQS_NIST_BRANCH)
    /* OQS sig schemes */
    {TLSEXT_SIGALG_picnicL1FS, "picnicL1FS"},
    {TLSEXT_SIGALG_qteslaI, "qteslaI"},
    {TLSEXT_SIGALG_qteslaIIIsize, "qteslaIIIsize"},
    {TLSEXT_SIGALG_qteslaIIIspeed, "qteslaIIIspeed"},
    /* ADD_MORE_OQS_SIG_HERE */
<<<<<<< HEAD
    /* OQS hybrid schemes */
    {TLSEXT_SIGALG_p256_picnicL1FS, "p256_picnicL1FS"},
    {TLSEXT_SIGALG_rsa3072_picnicL1FS, "rsa3072_picnicL1FS"},
    {TLSEXT_SIGALG_p256_qteslaI, "p256_qteslaI"},
    {TLSEXT_SIGALG_rsa3072_qteslaI, "rsa3072_qteslaI"},
    {TLSEXT_SIGALG_p384_qteslaIIIsize, "p256_qteslaIIIsize"},
    {TLSEXT_SIGALG_p384_qteslaIIIspeed, "rsa3072_qteslaIIIspeed"},
    /* ADD_MORE_OQS_SIG_HERE hybrid only */
=======
#endif
>>>>>>> 67305290
};

static const ssl_trace_tbl ssl_ctype_tbl[] = {
    {1, "rsa_sign"},
    {2, "dss_sign"},
    {3, "rsa_fixed_dh"},
    {4, "dss_fixed_dh"},
    {5, "rsa_ephemeral_dh"},
    {6, "dss_ephemeral_dh"},
    {20, "fortezza_dms"},
    {64, "ecdsa_sign"},
    {65, "rsa_fixed_ecdh"},
    {66, "ecdsa_fixed_ecdh"}
};

static const ssl_trace_tbl ssl_psk_kex_modes_tbl[] = {
    {TLSEXT_KEX_MODE_KE, "psk_ke"},
    {TLSEXT_KEX_MODE_KE_DHE, "psk_dhe_ke"}
};

static const ssl_trace_tbl ssl_key_update_tbl[] = {
    {SSL_KEY_UPDATE_NOT_REQUESTED, "update_not_requested"},
    {SSL_KEY_UPDATE_REQUESTED, "update_requested"}
};

static void ssl_print_hex(BIO *bio, int indent, const char *name,
                          const unsigned char *msg, size_t msglen)
{
    size_t i;

    BIO_indent(bio, indent, 80);
    BIO_printf(bio, "%s (len=%d): ", name, (int)msglen);
    for (i = 0; i < msglen; i++)
        BIO_printf(bio, "%02X", msg[i]);
    BIO_puts(bio, "\n");
}

static int ssl_print_hexbuf(BIO *bio, int indent, const char *name, size_t nlen,
                            const unsigned char **pmsg, size_t *pmsglen)
{
    size_t blen;
    const unsigned char *p = *pmsg;

    if (*pmsglen < nlen)
        return 0;
    blen = p[0];
    if (nlen > 1)
        blen = (blen << 8) | p[1];
    if (*pmsglen < nlen + blen)
        return 0;
    p += nlen;
    ssl_print_hex(bio, indent, name, p, blen);
    *pmsg += blen + nlen;
    *pmsglen -= blen + nlen;
    return 1;
}

static int ssl_print_version(BIO *bio, int indent, const char *name,
                             const unsigned char **pmsg, size_t *pmsglen,
                             unsigned int *version)
{
    int vers;

    if (*pmsglen < 2)
        return 0;
    vers = ((*pmsg)[0] << 8) | (*pmsg)[1];
    if (version != NULL)
        *version = vers;
    BIO_indent(bio, indent, 80);
    BIO_printf(bio, "%s=0x%x (%s)\n",
               name, vers, ssl_trace_str(vers, ssl_version_tbl));
    *pmsg += 2;
    *pmsglen -= 2;
    return 1;
}

static int ssl_print_random(BIO *bio, int indent,
                            const unsigned char **pmsg, size_t *pmsglen)
{
    unsigned int tm;
    const unsigned char *p = *pmsg;

    if (*pmsglen < 32)
        return 0;
    tm = (p[0] << 24) | (p[1] << 16) | (p[2] << 8) | p[3];
    p += 4;
    BIO_indent(bio, indent, 80);
    BIO_puts(bio, "Random:\n");
    BIO_indent(bio, indent + 2, 80);
    BIO_printf(bio, "gmt_unix_time=0x%08X\n", tm);
    ssl_print_hex(bio, indent + 2, "random_bytes", p, 28);
    *pmsg += 32;
    *pmsglen -= 32;
    return 1;
}

static int ssl_print_signature(BIO *bio, int indent, const SSL *ssl,
                               const unsigned char **pmsg, size_t *pmsglen)
{
    if (*pmsglen < 2)
        return 0;
    if (SSL_USE_SIGALGS(ssl)) {
        const unsigned char *p = *pmsg;
        unsigned int sigalg = (p[0] << 8) | p[1];

        BIO_indent(bio, indent, 80);
        BIO_printf(bio, "Signature Algorithm: %s (0x%04x)\n",
                   ssl_trace_str(sigalg, ssl_sigalg_tbl), sigalg);
        *pmsg += 2;
        *pmsglen -= 2;
    }
    return ssl_print_hexbuf(bio, indent, "Signature", 2, pmsg, pmsglen);
}

static int ssl_print_extension(BIO *bio, int indent, int server,
                               unsigned char mt, int extype,
                               const unsigned char *ext, size_t extlen)
{
    size_t xlen, share_len;
    unsigned int sigalg;
    uint32_t max_early_data;

    BIO_indent(bio, indent, 80);
    BIO_printf(bio, "extension_type=%s(%d), length=%d\n",
               ssl_trace_str(extype, ssl_exts_tbl), extype, (int)extlen);
    switch (extype) {
    case TLSEXT_TYPE_max_fragment_length:
        if (extlen < 1)
            return 0;
        xlen = extlen;
        return ssl_trace_list(bio, indent + 2, ext, xlen, 1, ssl_mfl_tbl);

    case TLSEXT_TYPE_ec_point_formats:
        if (extlen < 1)
            return 0;
        xlen = ext[0];
        if (extlen != xlen + 1)
            return 0;
        return ssl_trace_list(bio, indent + 2, ext + 1, xlen, 1, ssl_point_tbl);

    case TLSEXT_TYPE_supported_groups:
        if (extlen < 2)
            return 0;
        xlen = (ext[0] << 8) | ext[1];
        if (extlen != xlen + 2)
            return 0;
        return ssl_trace_list(bio, indent + 2, ext + 2, xlen, 2, ssl_groups_tbl);
    case TLSEXT_TYPE_application_layer_protocol_negotiation:
        if (extlen < 2)
            return 0;
        xlen = (ext[0] << 8) | ext[1];
        if (extlen != xlen + 2)
            return 0;
        ext += 2;
        while (xlen > 0) {
            size_t plen = *ext++;

            if (plen + 1 > xlen)
                return 0;
            BIO_indent(bio, indent + 2, 80);
            BIO_write(bio, ext, plen);
            BIO_puts(bio, "\n");
            ext += plen;
            xlen -= plen + 1;
        }
        return 1;

    case TLSEXT_TYPE_signature_algorithms:

        if (extlen < 2)
            return 0;
        xlen = (ext[0] << 8) | ext[1];
        if (extlen != xlen + 2)
            return 0;
        if (xlen & 1)
            return 0;
        ext += 2;
        while (xlen > 0) {
            BIO_indent(bio, indent + 2, 80);
            sigalg = (ext[0] << 8) | ext[1];
            BIO_printf(bio, "%s (0x%04x)\n",
                       ssl_trace_str(sigalg, ssl_sigalg_tbl), sigalg);
            xlen -= 2;
            ext += 2;
        }
        break;

    case TLSEXT_TYPE_renegotiate:
        if (extlen < 1)
            return 0;
        xlen = ext[0];
        if (xlen + 1 != extlen)
            return 0;
        ext++;
        if (xlen) {
            if (server) {
                if (xlen & 1)
                    return 0;
                xlen >>= 1;
            }
            ssl_print_hex(bio, indent + 4, "client_verify_data", ext, xlen);
            if (server) {
                ext += xlen;
                ssl_print_hex(bio, indent + 4, "server_verify_data", ext, xlen);
            }
        } else {
            BIO_indent(bio, indent + 4, 80);
            BIO_puts(bio, "<EMPTY>\n");
        }
        break;

    case TLSEXT_TYPE_heartbeat:
        return 0;

    case TLSEXT_TYPE_session_ticket:
        if (extlen != 0)
            ssl_print_hex(bio, indent + 4, "ticket", ext, extlen);
        break;

    case TLSEXT_TYPE_key_share:
        if (server && extlen == 2) {
            int group_id;

            /* We assume this is an HRR, otherwise this is an invalid key_share */
            group_id = (ext[0] << 8) | ext[1];
            BIO_indent(bio, indent + 4, 80);
            BIO_printf(bio, "NamedGroup: %s (%d)\n",
                       ssl_trace_str(group_id, ssl_groups_tbl), group_id);
            break;
        }
        if (extlen < 2)
            return 0;
        if (server) {
            xlen = extlen;
        } else {
            xlen = (ext[0] << 8) | ext[1];
            if (extlen != xlen + 2)
                return 0;
            ext += 2;
        }
        for (; xlen > 0; ext += share_len, xlen -= share_len) {
            int group_id;

            if (xlen < 4)
                return 0;
            group_id = (ext[0] << 8) | ext[1];
            share_len = (ext[2] << 8) | ext[3];
            ext += 4;
            xlen -= 4;
            if (xlen < share_len)
                return 0;
            BIO_indent(bio, indent + 4, 80);
            BIO_printf(bio, "NamedGroup: %s (%d)\n",
                       ssl_trace_str(group_id, ssl_groups_tbl), group_id);
            ssl_print_hex(bio, indent + 4, "key_exchange: ", ext, share_len);
        }
        break;

    case TLSEXT_TYPE_supported_versions:
        if (server) {
            int version;

            if (extlen != 2)
                return 0;
            version = (ext[0] << 8) | ext[1];
            BIO_indent(bio, indent + 4, 80);
            BIO_printf(bio, "%s (%d)\n",
                       ssl_trace_str(version, ssl_version_tbl), version);
            break;
        }
        if (extlen < 1)
            return 0;
        xlen = ext[0];
        if (extlen != xlen + 1)
            return 0;
        return ssl_trace_list(bio, indent + 2, ext + 1, xlen, 2,
                              ssl_version_tbl);

    case TLSEXT_TYPE_psk_kex_modes:
        if (extlen < 1)
            return 0;
        xlen = ext[0];
        if (extlen != xlen + 1)
            return 0;
        return ssl_trace_list(bio, indent + 2, ext + 1, xlen, 1,
                              ssl_psk_kex_modes_tbl);

    case TLSEXT_TYPE_early_data:
        if (mt != SSL3_MT_NEWSESSION_TICKET)
            break;
        if (extlen != 4)
            return 0;
        max_early_data = (ext[0] << 24) | (ext[1] << 16) | (ext[2] << 8)
                         | ext[3];
        BIO_indent(bio, indent + 2, 80);
        BIO_printf(bio, "max_early_data=%u\n", max_early_data);
        break;

    default:
        BIO_dump_indent(bio, (const char *)ext, extlen, indent + 2);
    }
    return 1;
}

static int ssl_print_extensions(BIO *bio, int indent, int server,
                                unsigned char mt, const unsigned char **msgin,
                                size_t *msginlen)
{
    size_t extslen, msglen = *msginlen;
    const unsigned char *msg = *msgin;

    BIO_indent(bio, indent, 80);
    if (msglen == 0) {
        BIO_puts(bio, "No extensions\n");
        return 1;
    }
    if (msglen < 2)
        return 0;
    extslen = (msg[0] << 8) | msg[1];
    msglen -= 2;
    msg += 2;
    if (extslen == 0) {
        BIO_puts(bio, "No extensions\n");
        *msgin = msg;
        *msginlen = msglen;
        return 1;
    }
    if (extslen > msglen)
        return 0;
    BIO_printf(bio, "extensions, length = %d\n", (int)extslen);
    msglen -= extslen;
    while (extslen > 0) {
        int extype;
        size_t extlen;
        if (extslen < 4)
            return 0;
        extype = (msg[0] << 8) | msg[1];
        extlen = (msg[2] << 8) | msg[3];
        if (extslen < extlen + 4) {
            BIO_printf(bio, "extensions, extype = %d, extlen = %d\n", extype,
                       (int)extlen);
            BIO_dump_indent(bio, (const char *)msg, extslen, indent + 2);
            return 0;
        }
        msg += 4;
        if (!ssl_print_extension(bio, indent + 2, server, mt, extype, msg,
                                 extlen))
            return 0;
        msg += extlen;
        extslen -= extlen + 4;
    }

    *msgin = msg;
    *msginlen = msglen;
    return 1;
}

static int ssl_print_client_hello(BIO *bio, const SSL *ssl, int indent,
                                  const unsigned char *msg, size_t msglen)
{
    size_t len;
    unsigned int cs;

    if (!ssl_print_version(bio, indent, "client_version", &msg, &msglen, NULL))
        return 0;
    if (!ssl_print_random(bio, indent, &msg, &msglen))
        return 0;
    if (!ssl_print_hexbuf(bio, indent, "session_id", 1, &msg, &msglen))
        return 0;
    if (SSL_IS_DTLS(ssl)) {
        if (!ssl_print_hexbuf(bio, indent, "cookie", 1, &msg, &msglen))
            return 0;
    }
    if (msglen < 2)
        return 0;
    len = (msg[0] << 8) | msg[1];
    msg += 2;
    msglen -= 2;
    BIO_indent(bio, indent, 80);
    BIO_printf(bio, "cipher_suites (len=%d)\n", (int)len);
    if (msglen < len || len & 1)
        return 0;
    while (len > 0) {
        cs = (msg[0] << 8) | msg[1];
        BIO_indent(bio, indent + 2, 80);
        BIO_printf(bio, "{0x%02X, 0x%02X} %s\n",
                   msg[0], msg[1], ssl_trace_str(cs, ssl_ciphers_tbl));
        msg += 2;
        msglen -= 2;
        len -= 2;
    }
    if (msglen < 1)
        return 0;
    len = msg[0];
    msg++;
    msglen--;
    if (msglen < len)
        return 0;
    BIO_indent(bio, indent, 80);
    BIO_printf(bio, "compression_methods (len=%d)\n", (int)len);
    while (len > 0) {
        BIO_indent(bio, indent + 2, 80);
        BIO_printf(bio, "%s (0x%02X)\n",
                   ssl_trace_str(msg[0], ssl_comp_tbl), msg[0]);
        msg++;
        msglen--;
        len--;
    }
    if (!ssl_print_extensions(bio, indent, 0, SSL3_MT_CLIENT_HELLO, &msg,
                              &msglen))
        return 0;
    return 1;
}

static int dtls_print_hello_vfyrequest(BIO *bio, int indent,
                                       const unsigned char *msg, size_t msglen)
{
    if (!ssl_print_version(bio, indent, "server_version", &msg, &msglen, NULL))
        return 0;
    if (!ssl_print_hexbuf(bio, indent, "cookie", 1, &msg, &msglen))
        return 0;
    return 1;
}

static int ssl_print_server_hello(BIO *bio, int indent,
                                  const unsigned char *msg, size_t msglen)
{
    unsigned int cs;
    unsigned int vers;

    if (!ssl_print_version(bio, indent, "server_version", &msg, &msglen, &vers))
        return 0;
    if (!ssl_print_random(bio, indent, &msg, &msglen))
        return 0;
    if (vers != TLS1_3_VERSION
            && !ssl_print_hexbuf(bio, indent, "session_id", 1, &msg, &msglen))
        return 0;
    if (msglen < 2)
        return 0;
    cs = (msg[0] << 8) | msg[1];
    BIO_indent(bio, indent, 80);
    BIO_printf(bio, "cipher_suite {0x%02X, 0x%02X} %s\n",
               msg[0], msg[1], ssl_trace_str(cs, ssl_ciphers_tbl));
    msg += 2;
    msglen -= 2;
    if (vers != TLS1_3_VERSION) {
        if (msglen < 1)
            return 0;
        BIO_indent(bio, indent, 80);
        BIO_printf(bio, "compression_method: %s (0x%02X)\n",
                   ssl_trace_str(msg[0], ssl_comp_tbl), msg[0]);
        msg++;
        msglen--;
    }
    if (!ssl_print_extensions(bio, indent, 1, SSL3_MT_SERVER_HELLO, &msg,
                              &msglen))
        return 0;
    return 1;
}

static int ssl_get_keyex(const char **pname, const SSL *ssl)
{
    unsigned long alg_k = ssl->s3->tmp.new_cipher->algorithm_mkey;

    if (alg_k & SSL_kRSA) {
        *pname = "rsa";
        return SSL_kRSA;
    }
    if (alg_k & SSL_kDHE) {
        *pname = "DHE";
        return SSL_kDHE;
    }
    if (alg_k & SSL_kECDHE) {
        *pname = "ECDHE";
        return SSL_kECDHE;
    }
    if (alg_k & SSL_kPSK) {
        *pname = "PSK";
        return SSL_kPSK;
    }
    if (alg_k & SSL_kRSAPSK) {
        *pname = "RSAPSK";
        return SSL_kRSAPSK;
    }
    if (alg_k & SSL_kDHEPSK) {
        *pname = "DHEPSK";
        return SSL_kDHEPSK;
    }
    if (alg_k & SSL_kECDHEPSK) {
        *pname = "ECDHEPSK";
        return SSL_kECDHEPSK;
    }
    if (alg_k & SSL_kSRP) {
        *pname = "SRP";
        return SSL_kSRP;
    }
    if (alg_k & SSL_kGOST) {
        *pname = "GOST";
        return SSL_kGOST;
    }
    *pname = "UNKNOWN";
    return 0;
}

static int ssl_print_client_keyex(BIO *bio, int indent, const SSL *ssl,
                                  const unsigned char *msg, size_t msglen)
{
    const char *algname;
    int id = ssl_get_keyex(&algname, ssl);

    BIO_indent(bio, indent, 80);
    BIO_printf(bio, "KeyExchangeAlgorithm=%s\n", algname);
    if (id & SSL_PSK) {
        if (!ssl_print_hexbuf(bio, indent + 2,
                              "psk_identity", 2, &msg, &msglen))
            return 0;
    }
    switch (id) {

    case SSL_kRSA:
    case SSL_kRSAPSK:
        if (TLS1_get_version(ssl) == SSL3_VERSION) {
            ssl_print_hex(bio, indent + 2,
                          "EncryptedPreMasterSecret", msg, msglen);
        } else {
            if (!ssl_print_hexbuf(bio, indent + 2,
                                  "EncryptedPreMasterSecret", 2, &msg, &msglen))
                return 0;
        }
        break;

    case SSL_kDHE:
    case SSL_kDHEPSK:
        if (!ssl_print_hexbuf(bio, indent + 2, "dh_Yc", 2, &msg, &msglen))
            return 0;
        break;

    case SSL_kECDHE:
    case SSL_kECDHEPSK:
        if (!ssl_print_hexbuf(bio, indent + 2, "ecdh_Yc", 1, &msg, &msglen))
            return 0;
        break;

    }

    return !msglen;
}

static int ssl_print_server_keyex(BIO *bio, int indent, const SSL *ssl,
                                  const unsigned char *msg, size_t msglen)
{
    const char *algname;
    int id = ssl_get_keyex(&algname, ssl);

    BIO_indent(bio, indent, 80);
    BIO_printf(bio, "KeyExchangeAlgorithm=%s\n", algname);
    if (id & SSL_PSK) {
        if (!ssl_print_hexbuf(bio, indent + 2,
                              "psk_identity_hint", 2, &msg, &msglen))
            return 0;
    }
    switch (id) {
    case SSL_kRSA:

        if (!ssl_print_hexbuf(bio, indent + 2, "rsa_modulus", 2, &msg, &msglen))
            return 0;
        if (!ssl_print_hexbuf(bio, indent + 2, "rsa_exponent", 2,
                              &msg, &msglen))
            return 0;
        break;

    case SSL_kDHE:
    case SSL_kDHEPSK:
        if (!ssl_print_hexbuf(bio, indent + 2, "dh_p", 2, &msg, &msglen))
            return 0;
        if (!ssl_print_hexbuf(bio, indent + 2, "dh_g", 2, &msg, &msglen))
            return 0;
        if (!ssl_print_hexbuf(bio, indent + 2, "dh_Ys", 2, &msg, &msglen))
            return 0;
        break;

# ifndef OPENSSL_NO_EC
    case SSL_kECDHE:
    case SSL_kECDHEPSK:
        if (msglen < 1)
            return 0;
        BIO_indent(bio, indent + 2, 80);
        if (msg[0] == EXPLICIT_PRIME_CURVE_TYPE)
            BIO_puts(bio, "explicit_prime\n");
        else if (msg[0] == EXPLICIT_CHAR2_CURVE_TYPE)
            BIO_puts(bio, "explicit_char2\n");
        else if (msg[0] == NAMED_CURVE_TYPE) {
            int curve;
            if (msglen < 3)
                return 0;
            curve = (msg[1] << 8) | msg[2];
            BIO_printf(bio, "named_curve: %s (%d)\n",
                       ssl_trace_str(curve, ssl_groups_tbl), curve);
            msg += 3;
            msglen -= 3;
            if (!ssl_print_hexbuf(bio, indent + 2, "point", 1, &msg, &msglen))
                return 0;
        } else {
            BIO_printf(bio, "UNKNOWN CURVE PARAMETER TYPE %d\n", msg[0]);
            return 0;
        }
        break;
# endif

    case SSL_kPSK:
    case SSL_kRSAPSK:
        break;
    }
    if (!(id & SSL_PSK))
        ssl_print_signature(bio, indent, ssl, &msg, &msglen);
    return !msglen;
}

static int ssl_print_certificate(BIO *bio, int indent,
                                 const unsigned char **pmsg, size_t *pmsglen)
{
    size_t msglen = *pmsglen;
    size_t clen;
    X509 *x;
    const unsigned char *p = *pmsg, *q;

    if (msglen < 3)
        return 0;
    clen = (p[0] << 16) | (p[1] << 8) | p[2];
    if (msglen < clen + 3)
        return 0;
    q = p + 3;
    BIO_indent(bio, indent, 80);
    BIO_printf(bio, "ASN.1Cert, length=%d", (int)clen);
    x = d2i_X509(NULL, &q, clen);
    if (!x)
        BIO_puts(bio, "<UNPARSEABLE CERTIFICATE>\n");
    else {
        BIO_puts(bio, "\n------details-----\n");
        X509_print_ex(bio, x, XN_FLAG_ONELINE, 0);
        PEM_write_bio_X509(bio, x);
        /* Print certificate stuff */
        BIO_puts(bio, "------------------\n");
        X509_free(x);
    }
    if (q != p + 3 + clen) {
        BIO_puts(bio, "<TRAILING GARBAGE AFTER CERTIFICATE>\n");
    }
    *pmsg += clen + 3;
    *pmsglen -= clen + 3;
    return 1;
}

static int ssl_print_certificates(BIO *bio, const SSL *ssl, int server,
                                  int indent, const unsigned char *msg,
                                  size_t msglen)
{
    size_t clen;

    if (SSL_IS_TLS13(ssl)
            && !ssl_print_hexbuf(bio, indent, "context", 1, &msg, &msglen))
        return 0;

    if (msglen < 3)
        return 0;
    clen = (msg[0] << 16) | (msg[1] << 8) | msg[2];
    if (msglen != clen + 3)
        return 0;
    msg += 3;
    BIO_indent(bio, indent, 80);
    BIO_printf(bio, "certificate_list, length=%d\n", (int)clen);
    while (clen > 0) {
        if (!ssl_print_certificate(bio, indent + 2, &msg, &clen))
            return 0;
        if (!ssl_print_extensions(bio, indent + 2, server, SSL3_MT_CERTIFICATE,
                                  &msg, &clen))
            return 0;

    }
    return 1;
}

static int ssl_print_cert_request(BIO *bio, int indent, const SSL *ssl,
                                  const unsigned char *msg, size_t msglen)
{
    size_t xlen;
    unsigned int sigalg;

    if (SSL_IS_TLS13(ssl)) {
        if (!ssl_print_hexbuf(bio, indent, "request_context", 1, &msg, &msglen))
            return 0;
        if (!ssl_print_extensions(bio, indent, 1,
                                  SSL3_MT_CERTIFICATE_REQUEST, &msg, &msglen))
            return 0;
        return 1;
    } else {
        if (msglen < 1)
            return 0;
        xlen = msg[0];
        if (msglen < xlen + 1)
            return 0;
        msg++;
        BIO_indent(bio, indent, 80);
        BIO_printf(bio, "certificate_types (len=%d)\n", (int)xlen);
        if (!ssl_trace_list(bio, indent + 2, msg, xlen, 1, ssl_ctype_tbl))
            return 0;
        msg += xlen;
        msglen -= xlen + 1;
    }
    if (SSL_USE_SIGALGS(ssl)) {
        if (msglen < 2)
            return 0;
        xlen = (msg[0] << 8) | msg[1];
        if (msglen < xlen + 2 || (xlen & 1))
            return 0;
        msg += 2;
        msglen -= xlen + 2;
        BIO_indent(bio, indent, 80);
        BIO_printf(bio, "signature_algorithms (len=%d)\n", (int)xlen);
        while (xlen > 0) {
            BIO_indent(bio, indent + 2, 80);
            sigalg = (msg[0] << 8) | msg[1];
            BIO_printf(bio, "%s (0x%04x)\n",
                       ssl_trace_str(sigalg, ssl_sigalg_tbl), sigalg);
            xlen -= 2;
            msg += 2;
        }
        msg += xlen;
    }

    if (msglen < 2)
        return 0;
    xlen = (msg[0] << 8) | msg[1];
    BIO_indent(bio, indent, 80);
    if (msglen < xlen + 2)
        return 0;
    msg += 2;
    msglen -= 2 + xlen;
    BIO_printf(bio, "certificate_authorities (len=%d)\n", (int)xlen);
    while (xlen > 0) {
        size_t dlen;
        X509_NAME *nm;
        const unsigned char *p;
        if (xlen < 2)
            return 0;
        dlen = (msg[0] << 8) | msg[1];
        if (xlen < dlen + 2)
            return 0;
        msg += 2;
        BIO_indent(bio, indent + 2, 80);
        BIO_printf(bio, "DistinguishedName (len=%d): ", (int)dlen);
        p = msg;
        nm = d2i_X509_NAME(NULL, &p, dlen);
        if (!nm) {
            BIO_puts(bio, "<UNPARSEABLE DN>\n");
        } else {
            X509_NAME_print_ex(bio, nm, 0, XN_FLAG_ONELINE);
            BIO_puts(bio, "\n");
            X509_NAME_free(nm);
        }
        xlen -= dlen + 2;
        msg += dlen;
    }
    if (SSL_IS_TLS13(ssl)) {
        if (!ssl_print_hexbuf(bio, indent, "request_extensions", 2,
                              &msg, &msglen))
            return 0;
    }
    return msglen == 0;
}

static int ssl_print_ticket(BIO *bio, int indent, const SSL *ssl,
                            const unsigned char *msg, size_t msglen)
{
    unsigned int tick_life;

    if (msglen == 0) {
        BIO_indent(bio, indent + 2, 80);
        BIO_puts(bio, "No Ticket\n");
        return 1;
    }
    if (msglen < 4)
        return 0;
    tick_life = (msg[0] << 24) | (msg[1] << 16) | (msg[2] << 8) | msg[3];
    msglen -= 4;
    msg += 4;
    BIO_indent(bio, indent + 2, 80);
    BIO_printf(bio, "ticket_lifetime_hint=%u\n", tick_life);
    if (SSL_IS_TLS13(ssl)) {
        unsigned int ticket_age_add;

        if (msglen < 4)
            return 0;
        ticket_age_add =
            (msg[0] << 24) | (msg[1] << 16) | (msg[2] << 8) | msg[3];
        msglen -= 4;
        msg += 4;
        BIO_indent(bio, indent + 2, 80);
        BIO_printf(bio, "ticket_age_add=%u\n", ticket_age_add);
        if (!ssl_print_hexbuf(bio, indent + 2, "ticket_nonce", 1, &msg,
                              &msglen))
            return 0;
    }
    if (!ssl_print_hexbuf(bio, indent + 2, "ticket", 2, &msg, &msglen))
        return 0;
    if (SSL_IS_TLS13(ssl)
            && !ssl_print_extensions(bio, indent + 2, 0,
                                     SSL3_MT_NEWSESSION_TICKET, &msg, &msglen))
        return 0;
    if (msglen)
        return 0;
    return 1;
}

static int ssl_print_handshake(BIO *bio, const SSL *ssl, int server,
                               const unsigned char *msg, size_t msglen,
                               int indent)
{
    size_t hlen;
    unsigned char htype;

    if (msglen < 4)
        return 0;
    htype = msg[0];
    hlen = (msg[1] << 16) | (msg[2] << 8) | msg[3];
    BIO_indent(bio, indent, 80);
    BIO_printf(bio, "%s, Length=%d\n",
               ssl_trace_str(htype, ssl_handshake_tbl), (int)hlen);
    msg += 4;
    msglen -= 4;
    if (SSL_IS_DTLS(ssl)) {
        if (msglen < 8)
            return 0;
        BIO_indent(bio, indent, 80);
        BIO_printf(bio, "message_seq=%d, fragment_offset=%d, "
                   "fragment_length=%d\n",
                   (msg[0] << 8) | msg[1],
                   (msg[2] << 16) | (msg[3] << 8) | msg[4],
                   (msg[5] << 16) | (msg[6] << 8) | msg[7]);
        msg += 8;
        msglen -= 8;
    }
    if (msglen < hlen)
        return 0;
    switch (htype) {
    case SSL3_MT_CLIENT_HELLO:
        if (!ssl_print_client_hello(bio, ssl, indent + 2, msg, msglen))
            return 0;
        break;

    case DTLS1_MT_HELLO_VERIFY_REQUEST:
        if (!dtls_print_hello_vfyrequest(bio, indent + 2, msg, msglen))
            return 0;
        break;

    case SSL3_MT_SERVER_HELLO:
        if (!ssl_print_server_hello(bio, indent + 2, msg, msglen))
            return 0;
        break;

    case SSL3_MT_SERVER_KEY_EXCHANGE:
        if (!ssl_print_server_keyex(bio, indent + 2, ssl, msg, msglen))
            return 0;
        break;

    case SSL3_MT_CLIENT_KEY_EXCHANGE:
        if (!ssl_print_client_keyex(bio, indent + 2, ssl, msg, msglen))
            return 0;
        break;

    case SSL3_MT_CERTIFICATE:
        if (!ssl_print_certificates(bio, ssl, server, indent + 2, msg, msglen))
            return 0;
        break;

    case SSL3_MT_CERTIFICATE_VERIFY:
        if (!ssl_print_signature(bio, indent + 2, ssl, &msg, &msglen))
            return 0;
        break;

    case SSL3_MT_CERTIFICATE_REQUEST:
        if (!ssl_print_cert_request(bio, indent + 2, ssl, msg, msglen))
            return 0;
        break;

    case SSL3_MT_FINISHED:
        ssl_print_hex(bio, indent + 2, "verify_data", msg, msglen);
        break;

    case SSL3_MT_SERVER_DONE:
        if (msglen != 0)
            ssl_print_hex(bio, indent + 2, "unexpected value", msg, msglen);
        break;

    case SSL3_MT_NEWSESSION_TICKET:
        if (!ssl_print_ticket(bio, indent + 2, ssl, msg, msglen))
            return 0;
        break;

    case SSL3_MT_ENCRYPTED_EXTENSIONS:
        if (!ssl_print_extensions(bio, indent + 2, 1,
                                  SSL3_MT_ENCRYPTED_EXTENSIONS, &msg, &msglen))
            return 0;
        break;

    case SSL3_MT_KEY_UPDATE:
        if (msglen != 1) {
            ssl_print_hex(bio, indent + 2, "unexpected value", msg, msglen);
            return 0;
        }
        if (!ssl_trace_list(bio, indent + 2, msg, msglen, 1,
                            ssl_key_update_tbl))
            return 0;
        break;

    default:
        BIO_indent(bio, indent + 2, 80);
        BIO_puts(bio, "Unsupported, hex dump follows:\n");
        BIO_dump_indent(bio, (const char *)msg, msglen, indent + 4);
    }
    return 1;
}

void SSL_trace(int write_p, int version, int content_type,
               const void *buf, size_t msglen, SSL *ssl, void *arg)
{
    const unsigned char *msg = buf;
    BIO *bio = arg;

    switch (content_type) {
    case SSL3_RT_HEADER:
        {
            int hvers;

            /* avoid overlapping with length at the end of buffer */
            if (msglen < (size_t)(SSL_IS_DTLS(ssl) ?
                     DTLS1_RT_HEADER_LENGTH : SSL3_RT_HEADER_LENGTH)) {
                BIO_puts(bio, write_p ? "Sent" : "Received");
                ssl_print_hex(bio, 0, " too short message", msg, msglen);
                break;
            }
            hvers = msg[1] << 8 | msg[2];
            BIO_puts(bio, write_p ? "Sent" : "Received");
            BIO_printf(bio, " Record\nHeader:\n  Version = %s (0x%x)\n",
                       ssl_trace_str(hvers, ssl_version_tbl), hvers);
            if (SSL_IS_DTLS(ssl)) {
                BIO_printf(bio,
                           "  epoch=%d, sequence_number=%04x%04x%04x\n",
                           (msg[3] << 8 | msg[4]),
                           (msg[5] << 8 | msg[6]),
                           (msg[7] << 8 | msg[8]), (msg[9] << 8 | msg[10]));
            }

            BIO_printf(bio, "  Content Type = %s (%d)\n  Length = %d",
                       ssl_trace_str(msg[0], ssl_content_tbl), msg[0],
                       msg[msglen - 2] << 8 | msg[msglen - 1]);
        }
        break;

    case SSL3_RT_INNER_CONTENT_TYPE:
        BIO_printf(bio, "  Inner Content Type = %s (%d)",
                   ssl_trace_str(msg[0], ssl_content_tbl), msg[0]);
        break;

    case SSL3_RT_HANDSHAKE:
        if (!ssl_print_handshake(bio, ssl, ssl->server ? write_p : !write_p,
                                 msg, msglen, 4))
            BIO_printf(bio, "Message length parse error!\n");
        break;

    case SSL3_RT_CHANGE_CIPHER_SPEC:
        if (msglen == 1 && msg[0] == 1)
            BIO_puts(bio, "    change_cipher_spec (1)\n");
        else
            ssl_print_hex(bio, 4, "unknown value", msg, msglen);
        break;

    case SSL3_RT_ALERT:
        if (msglen != 2)
            BIO_puts(bio, "    Illegal Alert Length\n");
        else {
            BIO_printf(bio, "    Level=%s(%d), description=%s(%d)\n",
                       SSL_alert_type_string_long(msg[0] << 8),
                       msg[0], SSL_alert_desc_string_long(msg[1]), msg[1]);
        }

    }

    BIO_puts(bio, "\n");
}

#endif<|MERGE_RESOLUTION|>--- conflicted
+++ resolved
@@ -670,7 +670,6 @@
     {TLSEXT_SIGALG_qteslaIIIsize, "qteslaIIIsize"},
     {TLSEXT_SIGALG_qteslaIIIspeed, "qteslaIIIspeed"},
     /* ADD_MORE_OQS_SIG_HERE */
-<<<<<<< HEAD
     /* OQS hybrid schemes */
     {TLSEXT_SIGALG_p256_picnicL1FS, "p256_picnicL1FS"},
     {TLSEXT_SIGALG_rsa3072_picnicL1FS, "rsa3072_picnicL1FS"},
@@ -679,9 +678,7 @@
     {TLSEXT_SIGALG_p384_qteslaIIIsize, "p256_qteslaIIIsize"},
     {TLSEXT_SIGALG_p384_qteslaIIIspeed, "rsa3072_qteslaIIIspeed"},
     /* ADD_MORE_OQS_SIG_HERE hybrid only */
-=======
 #endif
->>>>>>> 67305290
 };
 
 static const ssl_trace_tbl ssl_ctype_tbl[] = {
