--- conflicted
+++ resolved
@@ -2460,12 +2460,8 @@
     emask_k |= SSL_kOQSKEX_RLWE_MSRLN16;
     mask_k |= SSL_kOQSKEX_LWE_FRODO_RECOMMENDED;
     emask_k |= SSL_kOQSKEX_LWE_FRODO_RECOMMENDED;
-<<<<<<< HEAD
     mask_k |= SSL_kOQSKEX_SIDH_MSR;
     emask_k |= SSL_kOQSKEX_SIDH_MSR;
-=======
-    mask_k |= SSL_kOQSKEX_SIDH_CLN16;
-    emask_k |= SSL_kOQSKEX_SIDH_CLN16;
     mask_k |= SSL_kOQSKEX_SIDH_IQC_REF;
     emask_k |= SSL_kOQSKEX_SIDH_IQC_REF;
     mask_k |= SSL_kOQSKEX_CODE_MCBITS;
@@ -2474,7 +2470,6 @@
     emask_k |= SSL_kOQSKEX_NTRU;
     mask_k |= SSL_kOQSKEX_MLWE_KYBER;
     emask_k |= SSL_kOQSKEX_MLWE_KYBER;
->>>>>>> 608bc3a8
 #endif
 
 #ifndef OPENSSL_NO_PSK
