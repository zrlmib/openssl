/* ssl/ssl_locl.h */
/* Copyright (C) 1995-1998 Eric Young (eay@cryptsoft.com)
 * All rights reserved.
 *
 * This package is an SSL implementation written
 * by Eric Young (eay@cryptsoft.com).
 * The implementation was written so as to conform with Netscapes SSL.
 *
 * This library is free for commercial and non-commercial use as long as
 * the following conditions are aheared to.  The following conditions
 * apply to all code found in this distribution, be it the RC4, RSA,
 * lhash, DES, etc., code; not just the SSL code.  The SSL documentation
 * included with this distribution is covered by the same copyright terms
 * except that the holder is Tim Hudson (tjh@cryptsoft.com).
 *
 * Copyright remains Eric Young's, and as such any Copyright notices in
 * the code are not to be removed.
 * If this package is used in a product, Eric Young should be given attribution
 * as the author of the parts of the library used.
 * This can be in the form of a textual message at program startup or
 * in documentation (online or textual) provided with the package.
 *
 * Redistribution and use in source and binary forms, with or without
 * modification, are permitted provided that the following conditions
 * are met:
 * 1. Redistributions of source code must retain the copyright
 *    notice, this list of conditions and the following disclaimer.
 * 2. Redistributions in binary form must reproduce the above copyright
 *    notice, this list of conditions and the following disclaimer in the
 *    documentation and/or other materials provided with the distribution.
 * 3. All advertising materials mentioning features or use of this software
 *    must display the following acknowledgement:
 *    "This product includes cryptographic software written by
 *     Eric Young (eay@cryptsoft.com)"
 *    The word 'cryptographic' can be left out if the rouines from the library
 *    being used are not cryptographic related :-).
 * 4. If you include any Windows specific code (or a derivative thereof) from
 *    the apps directory (application code) you must include an acknowledgement:
 *    "This product includes software written by Tim Hudson (tjh@cryptsoft.com)"
 *
 * THIS SOFTWARE IS PROVIDED BY ERIC YOUNG ``AS IS'' AND
 * ANY EXPRESS OR IMPLIED WARRANTIES, INCLUDING, BUT NOT LIMITED TO, THE
 * IMPLIED WARRANTIES OF MERCHANTABILITY AND FITNESS FOR A PARTICULAR PURPOSE
 * ARE DISCLAIMED.  IN NO EVENT SHALL THE AUTHOR OR CONTRIBUTORS BE LIABLE
 * FOR ANY DIRECT, INDIRECT, INCIDENTAL, SPECIAL, EXEMPLARY, OR CONSEQUENTIAL
 * DAMAGES (INCLUDING, BUT NOT LIMITED TO, PROCUREMENT OF SUBSTITUTE GOODS
 * OR SERVICES; LOSS OF USE, DATA, OR PROFITS; OR BUSINESS INTERRUPTION)
 * HOWEVER CAUSED AND ON ANY THEORY OF LIABILITY, WHETHER IN CONTRACT, STRICT
 * LIABILITY, OR TORT (INCLUDING NEGLIGENCE OR OTHERWISE) ARISING IN ANY WAY
 * OUT OF THE USE OF THIS SOFTWARE, EVEN IF ADVISED OF THE POSSIBILITY OF
 * SUCH DAMAGE.
 *
 * The licence and distribution terms for any publically available version or
 * derivative of this code cannot be changed.  i.e. this code cannot simply be
 * copied and put under another distribution licence
 * [including the GNU Public Licence.]
 */
/* ====================================================================
 * Copyright (c) 1998-2007 The OpenSSL Project.  All rights reserved.
 *
 * Redistribution and use in source and binary forms, with or without
 * modification, are permitted provided that the following conditions
 * are met:
 *
 * 1. Redistributions of source code must retain the above copyright
 *    notice, this list of conditions and the following disclaimer.
 *
 * 2. Redistributions in binary form must reproduce the above copyright
 *    notice, this list of conditions and the following disclaimer in
 *    the documentation and/or other materials provided with the
 *    distribution.
 *
 * 3. All advertising materials mentioning features or use of this
 *    software must display the following acknowledgment:
 *    "This product includes software developed by the OpenSSL Project
 *    for use in the OpenSSL Toolkit. (http://www.openssl.org/)"
 *
 * 4. The names "OpenSSL Toolkit" and "OpenSSL Project" must not be used to
 *    endorse or promote products derived from this software without
 *    prior written permission. For written permission, please contact
 *    openssl-core@openssl.org.
 *
 * 5. Products derived from this software may not be called "OpenSSL"
 *    nor may "OpenSSL" appear in their names without prior written
 *    permission of the OpenSSL Project.
 *
 * 6. Redistributions of any form whatsoever must retain the following
 *    acknowledgment:
 *    "This product includes software developed by the OpenSSL Project
 *    for use in the OpenSSL Toolkit (http://www.openssl.org/)"
 *
 * THIS SOFTWARE IS PROVIDED BY THE OpenSSL PROJECT ``AS IS'' AND ANY
 * EXPRESSED OR IMPLIED WARRANTIES, INCLUDING, BUT NOT LIMITED TO, THE
 * IMPLIED WARRANTIES OF MERCHANTABILITY AND FITNESS FOR A PARTICULAR
 * PURPOSE ARE DISCLAIMED.  IN NO EVENT SHALL THE OpenSSL PROJECT OR
 * ITS CONTRIBUTORS BE LIABLE FOR ANY DIRECT, INDIRECT, INCIDENTAL,
 * SPECIAL, EXEMPLARY, OR CONSEQUENTIAL DAMAGES (INCLUDING, BUT
 * NOT LIMITED TO, PROCUREMENT OF SUBSTITUTE GOODS OR SERVICES;
 * LOSS OF USE, DATA, OR PROFITS; OR BUSINESS INTERRUPTION)
 * HOWEVER CAUSED AND ON ANY THEORY OF LIABILITY, WHETHER IN CONTRACT,
 * STRICT LIABILITY, OR TORT (INCLUDING NEGLIGENCE OR OTHERWISE)
 * ARISING IN ANY WAY OUT OF THE USE OF THIS SOFTWARE, EVEN IF ADVISED
 * OF THE POSSIBILITY OF SUCH DAMAGE.
 * ====================================================================
 *
 * This product includes cryptographic software written by Eric Young
 * (eay@cryptsoft.com).  This product includes software written by Tim
 * Hudson (tjh@cryptsoft.com).
 *
 */
/* ====================================================================
 * Copyright 2002 Sun Microsystems, Inc. ALL RIGHTS RESERVED.
 * ECC cipher suite support in OpenSSL originally developed by
 * SUN MICROSYSTEMS, INC., and contributed to the OpenSSL project.
 */
/* ====================================================================
 * Copyright 2005 Nokia. All rights reserved.
 *
 * The portions of the attached software ("Contribution") is developed by
 * Nokia Corporation and is licensed pursuant to the OpenSSL open source
 * license.
 *
 * The Contribution, originally written by Mika Kousa and Pasi Eronen of
 * Nokia Corporation, consists of the "PSK" (Pre-Shared Key) ciphersuites
 * support (see RFC 4279) to OpenSSL.
 *
 * No patent licenses or other rights except those expressly stated in
 * the OpenSSL open source license shall be deemed granted or received
 * expressly, by implication, estoppel, or otherwise.
 *
 * No assurances are provided by Nokia that the Contribution does not
 * infringe the patent or other intellectual property rights of any third
 * party or that the license provides you with all the necessary rights
 * to make use of the Contribution.
 *
 * THE SOFTWARE IS PROVIDED "AS IS" WITHOUT WARRANTY OF ANY KIND. IN
 * ADDITION TO THE DISCLAIMERS INCLUDED IN THE LICENSE, NOKIA
 * SPECIFICALLY DISCLAIMS ANY LIABILITY FOR CLAIMS BROUGHT BY YOU OR ANY
 * OTHER ENTITY BASED ON INFRINGEMENT OF INTELLECTUAL PROPERTY RIGHTS OR
 * OTHERWISE.
 */

#ifndef HEADER_SSL_LOCL_H
# define HEADER_SSL_LOCL_H
# include <stdlib.h>
# include <time.h>
# include <string.h>
# include <errno.h>

# include "e_os.h"

# include <openssl/buffer.h>
# ifndef OPENSSL_NO_COMP
#  include <openssl/comp.h>
# endif
# include <openssl/bio.h>
# include <openssl/stack.h>
# ifndef OPENSSL_NO_RSA
#  include <openssl/rsa.h>
# endif
# ifndef OPENSSL_NO_DSA
#  include <openssl/dsa.h>
# endif
# include <openssl/err.h>
# include <openssl/ssl.h>
# include <openssl/symhacks.h>

# ifdef OPENSSL_BUILD_SHLIBSSL
#  undef OPENSSL_EXTERN
#  define OPENSSL_EXTERN OPENSSL_EXPORT
# endif

# undef PKCS1_CHECK

# define c2l(c,l)        (l = ((unsigned long)(*((c)++)))     , \
                         l|=(((unsigned long)(*((c)++)))<< 8), \
                         l|=(((unsigned long)(*((c)++)))<<16), \
                         l|=(((unsigned long)(*((c)++)))<<24))

/* NOTE - c is not incremented as per c2l */
# define c2ln(c,l1,l2,n) { \
                        c+=n; \
                        l1=l2=0; \
                        switch (n) { \
                        case 8: l2 =((unsigned long)(*(--(c))))<<24; \
                        case 7: l2|=((unsigned long)(*(--(c))))<<16; \
                        case 6: l2|=((unsigned long)(*(--(c))))<< 8; \
                        case 5: l2|=((unsigned long)(*(--(c))));     \
                        case 4: l1 =((unsigned long)(*(--(c))))<<24; \
                        case 3: l1|=((unsigned long)(*(--(c))))<<16; \
                        case 2: l1|=((unsigned long)(*(--(c))))<< 8; \
                        case 1: l1|=((unsigned long)(*(--(c))));     \
                                } \
                        }

# define l2c(l,c)        (*((c)++)=(unsigned char)(((l)    )&0xff), \
                         *((c)++)=(unsigned char)(((l)>> 8)&0xff), \
                         *((c)++)=(unsigned char)(((l)>>16)&0xff), \
                         *((c)++)=(unsigned char)(((l)>>24)&0xff))

# define n2l(c,l)        (l =((unsigned long)(*((c)++)))<<24, \
                         l|=((unsigned long)(*((c)++)))<<16, \
                         l|=((unsigned long)(*((c)++)))<< 8, \
                         l|=((unsigned long)(*((c)++))))

# define l2n(l,c)        (*((c)++)=(unsigned char)(((l)>>24)&0xff), \
                         *((c)++)=(unsigned char)(((l)>>16)&0xff), \
                         *((c)++)=(unsigned char)(((l)>> 8)&0xff), \
                         *((c)++)=(unsigned char)(((l)    )&0xff))

# define l2n6(l,c)       (*((c)++)=(unsigned char)(((l)>>40)&0xff), \
                         *((c)++)=(unsigned char)(((l)>>32)&0xff), \
                         *((c)++)=(unsigned char)(((l)>>24)&0xff), \
                         *((c)++)=(unsigned char)(((l)>>16)&0xff), \
                         *((c)++)=(unsigned char)(((l)>> 8)&0xff), \
                         *((c)++)=(unsigned char)(((l)    )&0xff))

# define l2n8(l,c)       (*((c)++)=(unsigned char)(((l)>>56)&0xff), \
                         *((c)++)=(unsigned char)(((l)>>48)&0xff), \
                         *((c)++)=(unsigned char)(((l)>>40)&0xff), \
                         *((c)++)=(unsigned char)(((l)>>32)&0xff), \
                         *((c)++)=(unsigned char)(((l)>>24)&0xff), \
                         *((c)++)=(unsigned char)(((l)>>16)&0xff), \
                         *((c)++)=(unsigned char)(((l)>> 8)&0xff), \
                         *((c)++)=(unsigned char)(((l)    )&0xff))

# define n2l6(c,l)       (l =((BN_ULLONG)(*((c)++)))<<40, \
                         l|=((BN_ULLONG)(*((c)++)))<<32, \
                         l|=((BN_ULLONG)(*((c)++)))<<24, \
                         l|=((BN_ULLONG)(*((c)++)))<<16, \
                         l|=((BN_ULLONG)(*((c)++)))<< 8, \
                         l|=((BN_ULLONG)(*((c)++))))

/* NOTE - c is not incremented as per l2c */
# define l2cn(l1,l2,c,n) { \
                        c+=n; \
                        switch (n) { \
                        case 8: *(--(c))=(unsigned char)(((l2)>>24)&0xff); \
                        case 7: *(--(c))=(unsigned char)(((l2)>>16)&0xff); \
                        case 6: *(--(c))=(unsigned char)(((l2)>> 8)&0xff); \
                        case 5: *(--(c))=(unsigned char)(((l2)    )&0xff); \
                        case 4: *(--(c))=(unsigned char)(((l1)>>24)&0xff); \
                        case 3: *(--(c))=(unsigned char)(((l1)>>16)&0xff); \
                        case 2: *(--(c))=(unsigned char)(((l1)>> 8)&0xff); \
                        case 1: *(--(c))=(unsigned char)(((l1)    )&0xff); \
                                } \
                        }

# define n2s(c,s)        ((s=(((unsigned int)(c[0]))<< 8)| \
                            (((unsigned int)(c[1]))    )),c+=2)
# define s2n(s,c)        ((c[0]=(unsigned char)(((s)>> 8)&0xff), \
                          c[1]=(unsigned char)(((s)    )&0xff)),c+=2)

# define n2l3(c,l)       ((l =(((unsigned long)(c[0]))<<16)| \
                             (((unsigned long)(c[1]))<< 8)| \
                             (((unsigned long)(c[2]))    )),c+=3)

# define l2n3(l,c)       ((c[0]=(unsigned char)(((l)>>16)&0xff), \
                          c[1]=(unsigned char)(((l)>> 8)&0xff), \
                          c[2]=(unsigned char)(((l)    )&0xff)),c+=3)

/* LOCAL STUFF */

# define SSL_DECRYPT     0
# define SSL_ENCRYPT     1

# define TWO_BYTE_BIT    0x80
# define SEC_ESC_BIT     0x40
# define TWO_BYTE_MASK   0x7fff
# define THREE_BYTE_MASK 0x3fff

# define INC32(a)        ((a)=((a)+1)&0xffffffffL)
# define DEC32(a)        ((a)=((a)-1)&0xffffffffL)
# define MAX_MAC_SIZE    20     /* up from 16 for SSLv3 */

/*
 * Define the Bitmasks for SSL_CIPHER.algorithms.
 * This bits are used packed as dense as possible. If new methods/ciphers
 * etc will be added, the bits a likely to change, so this information
 * is for internal library use only, even though SSL_CIPHER.algorithms
 * can be publicly accessed.
 * Use the according functions for cipher management instead.
 *
 * The bit mask handling in the selection and sorting scheme in
 * ssl_create_cipher_list() has only limited capabilities, reflecting
 * that the different entities within are mutually exclusive:
 * ONLY ONE BIT PER MASK CAN BE SET AT A TIME.
 */

/* Bits for algorithm_mkey (key exchange algorithm) */
/* RSA key exchange */
# define SSL_kRSA                0x00000001L
/* DH cert, RSA CA cert */
# define SSL_kDHr                0x00000002L
/* DH cert, DSA CA cert */
# define SSL_kDHd                0x00000004L
/* tmp DH key no DH cert */
# define SSL_kEDH                0x00000008L
/* forward-compatible synonym */
# define SSL_kDHE                SSL_kEDH
/* Kerberos5 key exchange */
# define SSL_kKRB5               0x00000010L
/* ECDH cert, RSA CA cert */
# define SSL_kECDHr              0x00000020L
/* ECDH cert, ECDSA CA cert */
# define SSL_kECDHe              0x00000040L
/* ephemeral ECDH */
# define SSL_kEECDH              0x00000080L
/* forward-compatible synonym */
# define SSL_kECDHE              SSL_kEECDH
/* PSK */
# define SSL_kPSK                0x00000100L
/* GOST key exchange */
# define SSL_kGOST       0x00000200L
/* SRP */
# define SSL_kSRP        0x00000400L
/* OQS KEX */
# define SSL_kOQSKEX_GENERIC     0x00001000L
# define SSL_kOQSKEX_RLWE_BCNS15 0x00002000L
# define SSL_kOQSKEX_RLWE_NEWHOPE 0x00004000L
# define SSL_kOQSKEX_RLWE_MSRLN16 0x00008000L
# define SSL_kOQSKEX_LWE_FRODO_RECOMMENDED 0x00010000L
<<<<<<< HEAD
# define SSL_kOQSKEX_SIDH_MSR 0x00020000L
=======
# define SSL_kOQSKEX_SIDH_CLN16 0x00020000L
# define SSL_kOQSKEX_SIDH_IQC_REF 0x00040000L
# define SSL_kOQSKEX_CODE_MCBITS 0x00080000L
# define SSL_kOQSKEX_NTRU 0x00100000L
# define SSL_kOQSKEX_MLWE_KYBER 0x00200000L
>>>>>>> 608bc3a8

/* Bits for algorithm_auth (server authentication) */
/* RSA auth */
# define SSL_aRSA                0x00000001L
/* DSS auth */
# define SSL_aDSS                0x00000002L
/* no auth (i.e. use ADH or AECDH) */
# define SSL_aNULL               0x00000004L
/* Fixed DH auth (kDHd or kDHr) */
# define SSL_aDH                 0x00000008L
/* Fixed ECDH auth (kECDHe or kECDHr) */
# define SSL_aECDH               0x00000010L
/* KRB5 auth */
# define SSL_aKRB5               0x00000020L
/* ECDSA auth*/
# define SSL_aECDSA              0x00000040L
/* PSK auth */
# define SSL_aPSK                0x00000080L
/* GOST R 34.10-94 signature auth */
# define SSL_aGOST94                             0x00000100L
/* GOST R 34.10-2001 signature auth */
# define SSL_aGOST01                     0x00000200L
/* SRP auth */
# define SSL_aSRP                0x00000400L
/* OQS Picnic auth */
# define SSL_aOQSPICNIC          0x00000800L

/* Bits for algorithm_enc (symmetric encryption) */
# define SSL_DES                 0x00000001L
# define SSL_3DES                0x00000002L
# define SSL_RC4                 0x00000004L
# define SSL_RC2                 0x00000008L
# define SSL_IDEA                0x00000010L
# define SSL_eNULL               0x00000020L
# define SSL_AES128              0x00000040L
# define SSL_AES256              0x00000080L
# define SSL_CAMELLIA128         0x00000100L
# define SSL_CAMELLIA256         0x00000200L
# define SSL_eGOST2814789CNT     0x00000400L
# define SSL_SEED                0x00000800L
# define SSL_AES128GCM           0x00001000L
# define SSL_AES256GCM           0x00002000L

# define SSL_AES                 (SSL_AES128|SSL_AES256|SSL_AES128GCM|SSL_AES256GCM)
# define SSL_CAMELLIA            (SSL_CAMELLIA128|SSL_CAMELLIA256)

/* Bits for algorithm_mac (symmetric authentication) */

# define SSL_MD5                 0x00000001L
# define SSL_SHA1                0x00000002L
# define SSL_GOST94      0x00000004L
# define SSL_GOST89MAC   0x00000008L
# define SSL_SHA256              0x00000010L
# define SSL_SHA384              0x00000020L
/* Not a real MAC, just an indication it is part of cipher */
# define SSL_AEAD                0x00000040L

/* Bits for algorithm_ssl (protocol version) */
# define SSL_SSLV2               0x00000001UL
# define SSL_SSLV3               0x00000002UL
# define SSL_TLSV1               SSL_SSLV3/* for now */
# define SSL_TLSV1_2             0x00000004UL

/* Bits for algorithm2 (handshake digests and other extra flags) */

# define SSL_HANDSHAKE_MAC_MD5 0x10
# define SSL_HANDSHAKE_MAC_SHA 0x20
# define SSL_HANDSHAKE_MAC_GOST94 0x40
# define SSL_HANDSHAKE_MAC_SHA256 0x80
# define SSL_HANDSHAKE_MAC_SHA384 0x100
# define SSL_HANDSHAKE_MAC_DEFAULT (SSL_HANDSHAKE_MAC_MD5 | SSL_HANDSHAKE_MAC_SHA)

/*
 * When adding new digest in the ssl_ciph.c and increment SSM_MD_NUM_IDX make
 * sure to update this constant too
 */
# define SSL_MAX_DIGEST 6

# define TLS1_PRF_DGST_MASK      (0xff << TLS1_PRF_DGST_SHIFT)

# define TLS1_PRF_DGST_SHIFT 10
# define TLS1_PRF_MD5 (SSL_HANDSHAKE_MAC_MD5 << TLS1_PRF_DGST_SHIFT)
# define TLS1_PRF_SHA1 (SSL_HANDSHAKE_MAC_SHA << TLS1_PRF_DGST_SHIFT)
# define TLS1_PRF_SHA256 (SSL_HANDSHAKE_MAC_SHA256 << TLS1_PRF_DGST_SHIFT)
# define TLS1_PRF_SHA384 (SSL_HANDSHAKE_MAC_SHA384 << TLS1_PRF_DGST_SHIFT)
# define TLS1_PRF_GOST94 (SSL_HANDSHAKE_MAC_GOST94 << TLS1_PRF_DGST_SHIFT)
# define TLS1_PRF (TLS1_PRF_MD5 | TLS1_PRF_SHA1)

/*
 * Stream MAC for GOST ciphersuites from cryptopro draft (currently this also
 * goes into algorithm2)
 */
# define TLS1_STREAM_MAC 0x04

/*
 * Export and cipher strength information. For each cipher we have to decide
 * whether it is exportable or not. This information is likely to change
 * over time, since the export control rules are no static technical issue.
 *
 * Independent of the export flag the cipher strength is sorted into classes.
 * SSL_EXP40 was denoting the 40bit US export limit of past times, which now
 * is at 56bit (SSL_EXP56). If the exportable cipher class is going to change
 * again (eg. to 64bit) the use of "SSL_EXP*" becomes blurred even more,
 * since SSL_EXP64 could be similar to SSL_LOW.
 * For this reason SSL_MICRO and SSL_MINI macros are included to widen the
 * namespace of SSL_LOW-SSL_HIGH to lower values. As development of speed
 * and ciphers goes, another extension to SSL_SUPER and/or SSL_ULTRA would
 * be possible.
 */
# define SSL_EXP_MASK            0x00000003L
# define SSL_STRONG_MASK         0x000001fcL

# define SSL_NOT_EXP             0x00000001L
# define SSL_EXPORT              0x00000002L

# define SSL_STRONG_NONE         0x00000004L
# define SSL_EXP40               0x00000008L
# define SSL_MICRO               (SSL_EXP40)
# define SSL_EXP56               0x00000010L
# define SSL_MINI                (SSL_EXP56)
# define SSL_LOW                 0x00000020L
# define SSL_MEDIUM              0x00000040L
# define SSL_HIGH                0x00000080L
# define SSL_FIPS                0x00000100L
# define SSL_NOT_DEFAULT         0x00000200L

/* we have used 000003ff - 22 bits left to go */

/*-
 * Macros to check the export status and cipher strength for export ciphers.
 * Even though the macros for EXPORT and EXPORT40/56 have similar names,
 * their meaning is different:
 * *_EXPORT macros check the 'exportable' status.
 * *_EXPORT40/56 macros are used to check whether a certain cipher strength
 *          is given.
 * Since the SSL_IS_EXPORT* and SSL_EXPORT* macros depend on the correct
 * algorithm structure element to be passed (algorithms, algo_strength) and no
 * typechecking can be done as they are all of type unsigned long, their
 * direct usage is discouraged.
 * Use the SSL_C_* macros instead.
 */
# define SSL_IS_EXPORT(a)        ((a)&SSL_EXPORT)
# define SSL_IS_EXPORT56(a)      ((a)&SSL_EXP56)
# define SSL_IS_EXPORT40(a)      ((a)&SSL_EXP40)
# define SSL_C_IS_EXPORT(c)      SSL_IS_EXPORT((c)->algo_strength)
# define SSL_C_IS_EXPORT56(c)    SSL_IS_EXPORT56((c)->algo_strength)
# define SSL_C_IS_EXPORT40(c)    SSL_IS_EXPORT40((c)->algo_strength)

# define SSL_EXPORT_KEYLENGTH(a,s)       (SSL_IS_EXPORT40(s) ? 5 : \
                                 (a) == SSL_DES ? 8 : 7)
# define SSL_EXPORT_PKEYLENGTH(a) (SSL_IS_EXPORT40(a) ? 512 : 1024)
# define SSL_C_EXPORT_KEYLENGTH(c)       SSL_EXPORT_KEYLENGTH((c)->algorithm_enc, \
                                (c)->algo_strength)
# define SSL_C_EXPORT_PKEYLENGTH(c)      SSL_EXPORT_PKEYLENGTH((c)->algo_strength)

/* Check if an SSL structure is using DTLS */
# define SSL_IS_DTLS(s)  (s->method->ssl3_enc->enc_flags & SSL_ENC_FLAG_DTLS)
/* See if we need explicit IV */
# define SSL_USE_EXPLICIT_IV(s)  \
                (s->method->ssl3_enc->enc_flags & SSL_ENC_FLAG_EXPLICIT_IV)
/*
 * See if we use signature algorithms extension and signature algorithm
 * before signatures.
 */
# define SSL_USE_SIGALGS(s)      \
                        (s->method->ssl3_enc->enc_flags & SSL_ENC_FLAG_SIGALGS)
/*
 * Allow TLS 1.2 ciphersuites: applies to DTLS 1.2 as well as TLS 1.2: may
 * apply to others in future.
 */
# define SSL_USE_TLS1_2_CIPHERS(s)       \
                (s->method->ssl3_enc->enc_flags & SSL_ENC_FLAG_TLS1_2_CIPHERS)
/*
 * Determine if a client can use TLS 1.2 ciphersuites: can't rely on method
 * flags because it may not be set to correct version yet.
 */
# define SSL_CLIENT_USE_TLS1_2_CIPHERS(s)        \
                ((SSL_IS_DTLS(s) && s->client_version <= DTLS1_2_VERSION) || \
                (!SSL_IS_DTLS(s) && s->client_version >= TLS1_2_VERSION))
/*
 * Determine if a client should send signature algorithms extension:
 * as with TLS1.2 cipher we can't rely on method flags.
 */
# define SSL_CLIENT_USE_SIGALGS(s)        \
    SSL_CLIENT_USE_TLS1_2_CIPHERS(s)

/* Mostly for SSLv3 */
# define SSL_PKEY_RSA_ENC        0
# define SSL_PKEY_RSA_SIGN       1
# define SSL_PKEY_DSA_SIGN       2
# define SSL_PKEY_DH_RSA         3
# define SSL_PKEY_DH_DSA         4
# define SSL_PKEY_ECC            5
# define SSL_PKEY_GOST94         6
# define SSL_PKEY_GOST01         7
# define SSL_PKEY_OQS            8 /* OQS sig */
# define SSL_PKEY_NUM            9

/*-
 * SSL_kRSA <- RSA_ENC | (RSA_TMP & RSA_SIGN) |
 *          <- (EXPORT & (RSA_ENC | RSA_TMP) & RSA_SIGN)
 * SSL_kDH  <- DH_ENC & (RSA_ENC | RSA_SIGN | DSA_SIGN)
 * SSL_kEDH <- RSA_ENC | RSA_SIGN | DSA_SIGN
 * SSL_aRSA <- RSA_ENC | RSA_SIGN
 * SSL_aDSS <- DSA_SIGN
 */

/*-
#define CERT_INVALID            0
#define CERT_PUBLIC_KEY         1
#define CERT_PRIVATE_KEY        2
*/

# ifndef OPENSSL_NO_EC
/*
 * From ECC-TLS draft, used in encoding the curve type in ECParameters
 */
#  define EXPLICIT_PRIME_CURVE_TYPE  1
#  define EXPLICIT_CHAR2_CURVE_TYPE  2
#  define NAMED_CURVE_TYPE           3
# endif                         /* OPENSSL_NO_EC */

typedef struct cert_pkey_st {
    X509 *x509;
    EVP_PKEY *privatekey;
    /* Digest to use when signing */
    const EVP_MD *digest;
    /* Chain for this certificate */
    STACK_OF(X509) *chain;
# ifndef OPENSSL_NO_TLSEXT
    /*-
     * serverinfo data for this certificate.  The data is in TLS Extension
     * wire format, specifically it's a series of records like:
     *   uint16_t extension_type; // (RFC 5246, 7.4.1.4, Extension)
     *   uint16_t length;
     *   uint8_t data[length];
     */
    unsigned char *serverinfo;
    size_t serverinfo_length;
# endif
    /*
     * Set if CERT_PKEY can be used with current SSL session: e.g.
     * appropriate curve, signature algorithms etc. If zero it can't be used
     * at all.
     */
    int valid_flags;
} CERT_PKEY;
/* Retrieve Suite B flags */
# define tls1_suiteb(s)  (s->cert->cert_flags & SSL_CERT_FLAG_SUITEB_128_LOS)
/* Uses to check strict mode: suite B modes are always strict */
# define SSL_CERT_FLAGS_CHECK_TLS_STRICT \
        (SSL_CERT_FLAG_SUITEB_128_LOS|SSL_CERT_FLAG_TLS_STRICT)

typedef struct {
    unsigned short ext_type;
    /*
     * Per-connection flags relating to this extension type: not used if
     * part of an SSL_CTX structure.
     */
    unsigned short ext_flags;
    custom_ext_add_cb add_cb;
    custom_ext_free_cb free_cb;
    void *add_arg;
    custom_ext_parse_cb parse_cb;
    void *parse_arg;
} custom_ext_method;

/* ext_flags values */

/*
 * Indicates an extension has been received. Used to check for unsolicited or
 * duplicate extensions.
 */
# define SSL_EXT_FLAG_RECEIVED   0x1
/*
 * Indicates an extension has been sent: used to enable sending of
 * corresponding ServerHello extension.
 */
# define SSL_EXT_FLAG_SENT       0x2

# define MAX_WARN_ALERT_COUNT    5

typedef struct {
    custom_ext_method *meths;
    size_t meths_count;
} custom_ext_methods;

typedef struct cert_st {
    /* Current active set */
    /*
     * ALWAYS points to an element of the pkeys array
     * Probably it would make more sense to store
     * an index, not a pointer.
     */
    CERT_PKEY *key;
    /*
     * For servers the following masks are for the key and auth algorithms
     * that are supported by the certs below. For clients they are masks of
     * *disabled* algorithms based on the current session.
     */
    int valid;
    unsigned long mask_k;
    unsigned long mask_a;
    unsigned long export_mask_k;
    unsigned long export_mask_a;
    /* Client only */
    unsigned long mask_ssl;
# ifndef OPENSSL_NO_RSA
    RSA *rsa_tmp;
    RSA *(*rsa_tmp_cb) (SSL *ssl, int is_export, int keysize);
# endif
# ifndef OPENSSL_NO_DH
    DH *dh_tmp;
    DH *(*dh_tmp_cb) (SSL *ssl, int is_export, int keysize);
# endif
# ifndef OPENSSL_NO_ECDH
    EC_KEY *ecdh_tmp;
    /* Callback for generating ephemeral ECDH keys */
    EC_KEY *(*ecdh_tmp_cb) (SSL *ssl, int is_export, int keysize);
    /* Select ECDH parameters automatically */
    int ecdh_tmp_auto;
# endif
    /* Flags related to certificates */
    unsigned int cert_flags;
    CERT_PKEY pkeys[SSL_PKEY_NUM];
    /*
     * Certificate types (received or sent) in certificate request message.
     * On receive this is only set if number of certificate types exceeds
     * SSL3_CT_NUMBER.
     */
    unsigned char *ctypes;
    size_t ctype_num;
    /*
     * signature algorithms peer reports: e.g. supported signature algorithms
     * extension for server or as part of a certificate request for client.
     */
    unsigned char *peer_sigalgs;
    /* Size of above array */
    size_t peer_sigalgslen;
    /*
     * suppported signature algorithms. When set on a client this is sent in
     * the client hello as the supported signature algorithms extension. For
     * servers it represents the signature algorithms we are willing to use.
     */
    unsigned char *conf_sigalgs;
    /* Size of above array */
    size_t conf_sigalgslen;
    /*
     * Client authentication signature algorithms, if not set then uses
     * conf_sigalgs. On servers these will be the signature algorithms sent
     * to the client in a cerificate request for TLS 1.2. On a client this
     * represents the signature algortithms we are willing to use for client
     * authentication.
     */
    unsigned char *client_sigalgs;
    /* Size of above array */
    size_t client_sigalgslen;
    /*
     * Signature algorithms shared by client and server: cached because these
     * are used most often.
     */
    TLS_SIGALGS *shared_sigalgs;
    size_t shared_sigalgslen;
    /*
     * Certificate setup callback: if set is called whenever a certificate
     * may be required (client or server). the callback can then examine any
     * appropriate parameters and setup any certificates required. This
     * allows advanced applications to select certificates on the fly: for
     * example based on supported signature algorithms or curves.
     */
    int (*cert_cb) (SSL *ssl, void *arg);
    void *cert_cb_arg;
    /*
     * Optional X509_STORE for chain building or certificate validation If
     * NULL the parent SSL_CTX store is used instead.
     */
    X509_STORE *chain_store;
    X509_STORE *verify_store;
    /* Raw values of the cipher list from a client */
    unsigned char *ciphers_raw;
    size_t ciphers_rawlen;
    /* Custom extension methods for server and client */
    custom_ext_methods cli_ext;
    custom_ext_methods srv_ext;
    int references;             /* >1 only if SSL_copy_session_id is used */
    /* non-optimal, but here due to compatibility */
    unsigned char *alpn_proposed;   /* server */
    unsigned int alpn_proposed_len;
    int alpn_sent;                  /* client */
    /* Count of the number of consecutive warning alerts received */
    unsigned int alert_count;
} CERT;

typedef struct sess_cert_st {
    STACK_OF(X509) *cert_chain; /* as received from peer (not for SSL2) */
    /* The 'peer_...' members are used only by clients. */
    int peer_cert_type;
    CERT_PKEY *peer_key;        /* points to an element of peer_pkeys (never
                                 * NULL!) */
    CERT_PKEY peer_pkeys[SSL_PKEY_NUM];
    /*
     * Obviously we don't have the private keys of these, so maybe we
     * shouldn't even use the CERT_PKEY type here.
     */
# ifndef OPENSSL_NO_RSA
    RSA *peer_rsa_tmp;          /* not used for SSL 2 */
# endif
# ifndef OPENSSL_NO_DH
    DH *peer_dh_tmp;            /* not used for SSL 2 */
# endif
# ifndef OPENSSL_NO_ECDH
    EC_KEY *peer_ecdh_tmp;
# endif
# ifndef OPENSSL_NO_OQSKEX
    unsigned char *peer_oqskex_msg_tmp;
    size_t peer_oqskex_msg_len_tmp;
# endif
    int references;             /* actually always 1 at the moment */
} SESS_CERT;
/* Structure containing decoded values of signature algorithms extension */
struct tls_sigalgs_st {
    /* NID of hash algorithm */
    int hash_nid;
    /* NID of signature algorithm */
    int sign_nid;
    /* Combined hash and signature NID */
    int signandhash_nid;
    /* Raw values used in extension */
    unsigned char rsign;
    unsigned char rhash;
};

/*
 * #define MAC_DEBUG
 */

/*
 * #define ERR_DEBUG
 */
/*
 * #define ABORT_DEBUG
 */
/*
 * #define PKT_DEBUG 1
 */
/*
 * #define DES_DEBUG
 */
/*
 * #define DES_OFB_DEBUG
 */
/*
 * #define SSL_DEBUG
 */
/*
 * #define RSA_DEBUG
 */
/*
 * #define IDEA_DEBUG
 */

# define FP_ICC  (int (*)(const void *,const void *))
# define ssl_put_cipher_by_char(ssl,ciph,ptr) \
                ((ssl)->method->put_cipher_by_char((ciph),(ptr)))

/*
 * This is for the SSLv3/TLSv1.0 differences in crypto/hash stuff It is a bit
 * of a mess of functions, but hell, think of it as an opaque structure :-)
 */
typedef struct ssl3_enc_method {
    int (*enc) (SSL *, int);
    int (*mac) (SSL *, unsigned char *, int);
    int (*setup_key_block) (SSL *);
    int (*generate_master_secret) (SSL *, unsigned char *, unsigned char *,
                                   int);
    int (*change_cipher_state) (SSL *, int);
    int (*final_finish_mac) (SSL *, const char *, int, unsigned char *);
    int finish_mac_length;
    int (*cert_verify_mac) (SSL *, int, unsigned char *);
    const char *client_finished_label;
    int client_finished_label_len;
    const char *server_finished_label;
    int server_finished_label_len;
    int (*alert_value) (int);
    int (*export_keying_material) (SSL *, unsigned char *, size_t,
                                   const char *, size_t,
                                   const unsigned char *, size_t,
                                   int use_context);
    /* Various flags indicating protocol version requirements */
    unsigned int enc_flags;
    /* Handshake header length */
    unsigned int hhlen;
    /* Set the handshake header */
    void (*set_handshake_header) (SSL *s, int type, unsigned long len);
    /* Write out handshake message */
    int (*do_write) (SSL *s);
} SSL3_ENC_METHOD;

# define SSL_HM_HEADER_LENGTH(s) s->method->ssl3_enc->hhlen
# define ssl_handshake_start(s) \
        (((unsigned char *)s->init_buf->data) + s->method->ssl3_enc->hhlen)
# define ssl_set_handshake_header(s, htype, len) \
        s->method->ssl3_enc->set_handshake_header(s, htype, len)
# define ssl_do_write(s)  s->method->ssl3_enc->do_write(s)

/* Values for enc_flags */

/* Uses explicit IV for CBC mode */
# define SSL_ENC_FLAG_EXPLICIT_IV        0x1
/* Uses signature algorithms extension */
# define SSL_ENC_FLAG_SIGALGS            0x2
/* Uses SHA256 default PRF */
# define SSL_ENC_FLAG_SHA256_PRF         0x4
/* Is DTLS */
# define SSL_ENC_FLAG_DTLS               0x8
/*
 * Allow TLS 1.2 ciphersuites: applies to DTLS 1.2 as well as TLS 1.2: may
 * apply to others in future.
 */
# define SSL_ENC_FLAG_TLS1_2_CIPHERS     0x10

# ifndef OPENSSL_NO_COMP
/* Used for holding the relevant compression methods loaded into SSL_CTX */
typedef struct ssl3_comp_st {
    int comp_id;                /* The identifier byte for this compression
                                 * type */
    char *name;                 /* Text name used for the compression type */
    COMP_METHOD *method;        /* The method :-) */
} SSL3_COMP;
# endif

# ifndef OPENSSL_NO_BUF_FREELISTS
typedef struct ssl3_buf_freelist_st {
    size_t chunklen;
    unsigned int len;
    struct ssl3_buf_freelist_entry_st *head;
} SSL3_BUF_FREELIST;

typedef struct ssl3_buf_freelist_entry_st {
    struct ssl3_buf_freelist_entry_st *next;
} SSL3_BUF_FREELIST_ENTRY;
# endif

extern SSL3_ENC_METHOD ssl3_undef_enc_method;
OPENSSL_EXTERN const SSL_CIPHER ssl2_ciphers[];
OPENSSL_EXTERN SSL_CIPHER ssl3_ciphers[];

SSL_METHOD *ssl_bad_method(int ver);

extern SSL3_ENC_METHOD TLSv1_enc_data;
extern SSL3_ENC_METHOD TLSv1_1_enc_data;
extern SSL3_ENC_METHOD TLSv1_2_enc_data;
extern SSL3_ENC_METHOD SSLv3_enc_data;
extern SSL3_ENC_METHOD DTLSv1_enc_data;
extern SSL3_ENC_METHOD DTLSv1_2_enc_data;

# define IMPLEMENT_tls_meth_func(version, func_name, s_accept, s_connect, \
                                s_get_meth, enc_data) \
const SSL_METHOD *func_name(void)  \
        { \
        static const SSL_METHOD func_name##_data= { \
                version, \
                tls1_new, \
                tls1_clear, \
                tls1_free, \
                s_accept, \
                s_connect, \
                ssl3_read, \
                ssl3_peek, \
                ssl3_write, \
                ssl3_shutdown, \
                ssl3_renegotiate, \
                ssl3_renegotiate_check, \
                ssl3_get_message, \
                ssl3_read_bytes, \
                ssl3_write_bytes, \
                ssl3_dispatch_alert, \
                ssl3_ctrl, \
                ssl3_ctx_ctrl, \
                ssl3_get_cipher_by_char, \
                ssl3_put_cipher_by_char, \
                ssl3_pending, \
                ssl3_num_ciphers, \
                ssl3_get_cipher, \
                s_get_meth, \
                tls1_default_timeout, \
                &enc_data, \
                ssl_undefined_void_function, \
                ssl3_callback_ctrl, \
                ssl3_ctx_callback_ctrl, \
        }; \
        return &func_name##_data; \
        }

# define IMPLEMENT_ssl3_meth_func(func_name, s_accept, s_connect, s_get_meth) \
const SSL_METHOD *func_name(void)  \
        { \
        static const SSL_METHOD func_name##_data= { \
                SSL3_VERSION, \
                ssl3_new, \
                ssl3_clear, \
                ssl3_free, \
                s_accept, \
                s_connect, \
                ssl3_read, \
                ssl3_peek, \
                ssl3_write, \
                ssl3_shutdown, \
                ssl3_renegotiate, \
                ssl3_renegotiate_check, \
                ssl3_get_message, \
                ssl3_read_bytes, \
                ssl3_write_bytes, \
                ssl3_dispatch_alert, \
                ssl3_ctrl, \
                ssl3_ctx_ctrl, \
                ssl3_get_cipher_by_char, \
                ssl3_put_cipher_by_char, \
                ssl3_pending, \
                ssl3_num_ciphers, \
                ssl3_get_cipher, \
                s_get_meth, \
                ssl3_default_timeout, \
                &SSLv3_enc_data, \
                ssl_undefined_void_function, \
                ssl3_callback_ctrl, \
                ssl3_ctx_callback_ctrl, \
        }; \
        return &func_name##_data; \
        }

# define IMPLEMENT_ssl23_meth_func(func_name, s_accept, s_connect, s_get_meth) \
const SSL_METHOD *func_name(void)  \
        { \
        static const SSL_METHOD func_name##_data= { \
        TLS1_2_VERSION, \
        tls1_new, \
        tls1_clear, \
        tls1_free, \
        s_accept, \
        s_connect, \
        ssl23_read, \
        ssl23_peek, \
        ssl23_write, \
        ssl_undefined_function, \
        ssl_undefined_function, \
        ssl_ok, \
        ssl3_get_message, \
        ssl3_read_bytes, \
        ssl3_write_bytes, \
        ssl3_dispatch_alert, \
        ssl3_ctrl, \
        ssl3_ctx_ctrl, \
        ssl23_get_cipher_by_char, \
        ssl23_put_cipher_by_char, \
        ssl_undefined_const_function, \
        ssl23_num_ciphers, \
        ssl23_get_cipher, \
        s_get_meth, \
        ssl23_default_timeout, \
        &TLSv1_2_enc_data, \
        ssl_undefined_void_function, \
        ssl3_callback_ctrl, \
        ssl3_ctx_callback_ctrl, \
        }; \
        return &func_name##_data; \
        }

# define IMPLEMENT_ssl2_meth_func(func_name, s_accept, s_connect, s_get_meth) \
const SSL_METHOD *func_name(void)  \
        { \
        static const SSL_METHOD func_name##_data= { \
                SSL2_VERSION, \
                ssl2_new,       /* local */ \
                ssl2_clear,     /* local */ \
                ssl2_free,      /* local */ \
                s_accept, \
                s_connect, \
                ssl2_read, \
                ssl2_peek, \
                ssl2_write, \
                ssl2_shutdown, \
                ssl_ok, /* NULL - renegotiate */ \
                ssl_ok, /* NULL - check renegotiate */ \
                NULL, /* NULL - ssl_get_message */ \
                NULL, /* NULL - ssl_get_record */ \
                NULL, /* NULL - ssl_write_bytes */ \
                NULL, /* NULL - dispatch_alert */ \
                ssl2_ctrl,      /* local */ \
                ssl2_ctx_ctrl,  /* local */ \
                ssl2_get_cipher_by_char, \
                ssl2_put_cipher_by_char, \
                ssl2_pending, \
                ssl2_num_ciphers, \
                ssl2_get_cipher, \
                s_get_meth, \
                ssl2_default_timeout, \
                &ssl3_undef_enc_method, \
                ssl_undefined_void_function, \
                ssl2_callback_ctrl,     /* local */ \
                ssl2_ctx_callback_ctrl, /* local */ \
        }; \
        return &func_name##_data; \
        }

# define IMPLEMENT_dtls1_meth_func(version, func_name, s_accept, s_connect, \
                                        s_get_meth, enc_data) \
const SSL_METHOD *func_name(void)  \
        { \
        static const SSL_METHOD func_name##_data= { \
                version, \
                dtls1_new, \
                dtls1_clear, \
                dtls1_free, \
                s_accept, \
                s_connect, \
                ssl3_read, \
                ssl3_peek, \
                ssl3_write, \
                dtls1_shutdown, \
                ssl3_renegotiate, \
                ssl3_renegotiate_check, \
                dtls1_get_message, \
                dtls1_read_bytes, \
                dtls1_write_app_data_bytes, \
                dtls1_dispatch_alert, \
                dtls1_ctrl, \
                ssl3_ctx_ctrl, \
                ssl3_get_cipher_by_char, \
                ssl3_put_cipher_by_char, \
                ssl3_pending, \
                ssl3_num_ciphers, \
                dtls1_get_cipher, \
                s_get_meth, \
                dtls1_default_timeout, \
                &enc_data, \
                ssl_undefined_void_function, \
                ssl3_callback_ctrl, \
                ssl3_ctx_callback_ctrl, \
        }; \
        return &func_name##_data; \
        }

struct openssl_ssl_test_functions {
    int (*p_ssl_init_wbio_buffer) (SSL *s, int push);
    int (*p_ssl3_setup_buffers) (SSL *s);
    int (*p_tls1_process_heartbeat) (SSL *s);
    int (*p_dtls1_process_heartbeat) (SSL *s);
};

# ifndef OPENSSL_UNIT_TEST

void ssl_clear_cipher_ctx(SSL *s);
int ssl_clear_bad_session(SSL *s);
CERT *ssl_cert_new(void);
CERT *ssl_cert_dup(CERT *cert);
void ssl_cert_set_default_md(CERT *cert);
int ssl_cert_inst(CERT **o);
void ssl_cert_clear_certs(CERT *c);
void ssl_cert_free(CERT *c);
SESS_CERT *ssl_sess_cert_new(void);
void ssl_sess_cert_free(SESS_CERT *sc);
int ssl_set_peer_cert_type(SESS_CERT *c, int type);
int ssl_get_new_session(SSL *s, int session);
int ssl_get_prev_session(SSL *s, unsigned char *session, int len,
                         const unsigned char *limit);
SSL_SESSION *ssl_session_dup(SSL_SESSION *src, int ticket);
int ssl_cipher_id_cmp(const SSL_CIPHER *a, const SSL_CIPHER *b);
DECLARE_OBJ_BSEARCH_GLOBAL_CMP_FN(SSL_CIPHER, SSL_CIPHER, ssl_cipher_id);
int ssl_cipher_ptr_id_cmp(const SSL_CIPHER *const *ap,
                          const SSL_CIPHER *const *bp);
STACK_OF(SSL_CIPHER) *ssl_bytes_to_cipher_list(SSL *s, unsigned char *p,
                                               int num,
                                               STACK_OF(SSL_CIPHER) **skp);
int ssl_cipher_list_to_bytes(SSL *s, STACK_OF(SSL_CIPHER) *sk,
                             unsigned char *p,
                             int (*put_cb) (const SSL_CIPHER *,
                                            unsigned char *));
STACK_OF(SSL_CIPHER) *ssl_create_cipher_list(const SSL_METHOD *meth,
                                             STACK_OF(SSL_CIPHER) **pref,
                                             STACK_OF(SSL_CIPHER) **sorted,
                                             const char *rule_str, CERT *c);
void ssl_update_cache(SSL *s, int mode);
int ssl_cipher_get_evp(const SSL_SESSION *s, const EVP_CIPHER **enc,
                       const EVP_MD **md, int *mac_pkey_type,
                       int *mac_secret_size, SSL_COMP **comp);
int ssl_get_handshake_digest(int i, long *mask, const EVP_MD **md);
int ssl_cipher_get_cert_index(const SSL_CIPHER *c);
const SSL_CIPHER *ssl_get_cipher_by_char(SSL *ssl, const unsigned char *ptr);
int ssl_cert_set0_chain(CERT *c, STACK_OF(X509) *chain);
int ssl_cert_set1_chain(CERT *c, STACK_OF(X509) *chain);
int ssl_cert_add0_chain_cert(CERT *c, X509 *x);
int ssl_cert_add1_chain_cert(CERT *c, X509 *x);
int ssl_cert_select_current(CERT *c, X509 *x);
int ssl_cert_set_current(CERT *c, long arg);
X509 *ssl_cert_get0_next_certificate(CERT *c, int first);
void ssl_cert_set_cert_cb(CERT *c, int (*cb) (SSL *ssl, void *arg),
                          void *arg);

int ssl_verify_cert_chain(SSL *s, STACK_OF(X509) *sk);
int ssl_add_cert_chain(SSL *s, CERT_PKEY *cpk, unsigned long *l);
int ssl_build_cert_chain(CERT *c, X509_STORE *chain_store, int flags);
int ssl_cert_set_cert_store(CERT *c, X509_STORE *store, int chain, int ref);
int ssl_undefined_function(SSL *s);
int ssl_undefined_void_function(void);
int ssl_undefined_const_function(const SSL *s);
CERT_PKEY *ssl_get_server_send_pkey(const SSL *s);
#  ifndef OPENSSL_NO_TLSEXT
int ssl_get_server_cert_serverinfo(SSL *s, const unsigned char **serverinfo,
                                   size_t *serverinfo_length);
#  endif
EVP_PKEY *ssl_get_sign_pkey(SSL *s, const SSL_CIPHER *c, const EVP_MD **pmd);
int ssl_cert_type(X509 *x, EVP_PKEY *pkey);
void ssl_set_cert_masks(CERT *c, const SSL_CIPHER *cipher);
STACK_OF(SSL_CIPHER) *ssl_get_ciphers_by_id(SSL *s);
int ssl_verify_alarm_type(long type);
void ssl_load_ciphers(void);
int ssl_fill_hello_random(SSL *s, int server, unsigned char *field, int len);

int ssl2_enc_init(SSL *s, int client);
int ssl2_generate_key_material(SSL *s);
int ssl2_enc(SSL *s, int send_data);
void ssl2_mac(SSL *s, unsigned char *mac, int send_data);
const SSL_CIPHER *ssl2_get_cipher_by_char(const unsigned char *p);
int ssl2_put_cipher_by_char(const SSL_CIPHER *c, unsigned char *p);
int ssl2_part_read(SSL *s, unsigned long f, int i);
int ssl2_do_write(SSL *s);
int ssl2_set_certificate(SSL *s, int type, int len,
                         const unsigned char *data);
void ssl2_return_error(SSL *s, int reason);
void ssl2_write_error(SSL *s);
int ssl2_num_ciphers(void);
const SSL_CIPHER *ssl2_get_cipher(unsigned int u);
int ssl2_new(SSL *s);
void ssl2_free(SSL *s);
int ssl2_accept(SSL *s);
int ssl2_connect(SSL *s);
int ssl2_read(SSL *s, void *buf, int len);
int ssl2_peek(SSL *s, void *buf, int len);
int ssl2_write(SSL *s, const void *buf, int len);
int ssl2_shutdown(SSL *s);
void ssl2_clear(SSL *s);
long ssl2_ctrl(SSL *s, int cmd, long larg, void *parg);
long ssl2_ctx_ctrl(SSL_CTX *s, int cmd, long larg, void *parg);
long ssl2_callback_ctrl(SSL *s, int cmd, void (*fp) (void));
long ssl2_ctx_callback_ctrl(SSL_CTX *s, int cmd, void (*fp) (void));
int ssl2_pending(const SSL *s);
long ssl2_default_timeout(void);

const SSL_CIPHER *ssl3_get_cipher_by_char(const unsigned char *p);
int ssl3_put_cipher_by_char(const SSL_CIPHER *c, unsigned char *p);
int ssl3_init_finished_mac(SSL *s);
int ssl3_send_server_certificate(SSL *s);
int ssl3_send_newsession_ticket(SSL *s);
int ssl3_send_cert_status(SSL *s);
int ssl3_get_finished(SSL *s, int state_a, int state_b);
int ssl3_setup_key_block(SSL *s);
int ssl3_send_change_cipher_spec(SSL *s, int state_a, int state_b);
int ssl3_change_cipher_state(SSL *s, int which);
void ssl3_cleanup_key_block(SSL *s);
int ssl3_do_write(SSL *s, int type);
int ssl3_send_alert(SSL *s, int level, int desc);
int ssl3_generate_master_secret(SSL *s, unsigned char *out,
                                unsigned char *p, int len);
int ssl3_get_req_cert_type(SSL *s, unsigned char *p);
long ssl3_get_message(SSL *s, int st1, int stn, int mt, long max, int *ok);
int ssl3_send_finished(SSL *s, int a, int b, const char *sender, int slen);
int ssl3_num_ciphers(void);
const SSL_CIPHER *ssl3_get_cipher(unsigned int u);
int ssl3_renegotiate(SSL *ssl);
int ssl3_renegotiate_check(SSL *ssl);
int ssl3_dispatch_alert(SSL *s);
int ssl3_read_bytes(SSL *s, int type, unsigned char *buf, int len, int peek);
int ssl3_write_bytes(SSL *s, int type, const void *buf, int len);
int ssl3_final_finish_mac(SSL *s, const char *sender, int slen,
                          unsigned char *p);
int ssl3_cert_verify_mac(SSL *s, int md_nid, unsigned char *p);
void ssl3_finish_mac(SSL *s, const unsigned char *buf, int len);
int ssl3_enc(SSL *s, int send_data);
int n_ssl3_mac(SSL *ssl, unsigned char *md, int send_data);
void ssl3_free_digest_list(SSL *s);
unsigned long ssl3_output_cert_chain(SSL *s, CERT_PKEY *cpk);
SSL_CIPHER *ssl3_choose_cipher(SSL *ssl, STACK_OF(SSL_CIPHER) *clnt,
                               STACK_OF(SSL_CIPHER) *srvr);
int ssl3_setup_buffers(SSL *s);
int ssl3_setup_read_buffer(SSL *s);
int ssl3_setup_write_buffer(SSL *s);
int ssl3_release_read_buffer(SSL *s);
int ssl3_release_write_buffer(SSL *s);
int ssl3_digest_cached_records(SSL *s);
int ssl3_new(SSL *s);
void ssl3_free(SSL *s);
int ssl3_accept(SSL *s);
int ssl3_connect(SSL *s);
int ssl3_read(SSL *s, void *buf, int len);
int ssl3_peek(SSL *s, void *buf, int len);
int ssl3_write(SSL *s, const void *buf, int len);
int ssl3_shutdown(SSL *s);
void ssl3_clear(SSL *s);
long ssl3_ctrl(SSL *s, int cmd, long larg, void *parg);
long ssl3_ctx_ctrl(SSL_CTX *s, int cmd, long larg, void *parg);
long ssl3_callback_ctrl(SSL *s, int cmd, void (*fp) (void));
long ssl3_ctx_callback_ctrl(SSL_CTX *s, int cmd, void (*fp) (void));
int ssl3_pending(const SSL *s);

void ssl3_record_sequence_update(unsigned char *seq);
int ssl3_do_change_cipher_spec(SSL *ssl);
long ssl3_default_timeout(void);

void ssl3_set_handshake_header(SSL *s, int htype, unsigned long len);
int ssl3_handshake_write(SSL *s);

int ssl23_num_ciphers(void);
const SSL_CIPHER *ssl23_get_cipher(unsigned int u);
int ssl23_read(SSL *s, void *buf, int len);
int ssl23_peek(SSL *s, void *buf, int len);
int ssl23_write(SSL *s, const void *buf, int len);
int ssl23_put_cipher_by_char(const SSL_CIPHER *c, unsigned char *p);
const SSL_CIPHER *ssl23_get_cipher_by_char(const unsigned char *p);
long ssl23_default_timeout(void);

long tls1_default_timeout(void);
int dtls1_do_write(SSL *s, int type);
int ssl3_read_n(SSL *s, int n, int max, int extend);
int dtls1_read_bytes(SSL *s, int type, unsigned char *buf, int len, int peek);
int ssl3_do_compress(SSL *ssl);
int ssl3_do_uncompress(SSL *ssl);
int ssl3_write_pending(SSL *s, int type, const unsigned char *buf,
                       unsigned int len);
unsigned char *dtls1_set_message_header(SSL *s,
                                        unsigned char *p, unsigned char mt,
                                        unsigned long len,
                                        unsigned long frag_off,
                                        unsigned long frag_len);

int dtls1_write_app_data_bytes(SSL *s, int type, const void *buf, int len);
int dtls1_write_bytes(SSL *s, int type, const void *buf, int len);

int dtls1_send_change_cipher_spec(SSL *s, int a, int b);
int dtls1_read_failed(SSL *s, int code);
int dtls1_buffer_message(SSL *s, int ccs);
int dtls1_retransmit_message(SSL *s, unsigned short seq,
                             unsigned long frag_off, int *found);
int dtls1_get_queue_priority(unsigned short seq, int is_ccs);
int dtls1_retransmit_buffered_messages(SSL *s);
void dtls1_clear_received_buffer(SSL *s);
void dtls1_clear_sent_buffer(SSL *s);
void dtls1_get_message_header(unsigned char *data,
                              struct hm_header_st *msg_hdr);
void dtls1_get_ccs_header(unsigned char *data, struct ccs_header_st *ccs_hdr);
void dtls1_reset_seq_numbers(SSL *s, int rw);
long dtls1_default_timeout(void);
struct timeval *dtls1_get_timeout(SSL *s, struct timeval *timeleft);
int dtls1_check_timeout_num(SSL *s);
int dtls1_handle_timeout(SSL *s);
const SSL_CIPHER *dtls1_get_cipher(unsigned int u);
void dtls1_start_timer(SSL *s);
void dtls1_stop_timer(SSL *s);
int dtls1_is_timer_expired(SSL *s);
void dtls1_double_timeout(SSL *s);
int dtls1_send_newsession_ticket(SSL *s);
unsigned int dtls1_min_mtu(SSL *s);
unsigned int dtls1_link_min_mtu(void);
void dtls1_hm_fragment_free(hm_fragment *frag);

/* some client-only functions */
int ssl3_client_hello(SSL *s);
int ssl3_get_server_hello(SSL *s);
int ssl3_get_certificate_request(SSL *s);
int ssl3_get_new_session_ticket(SSL *s);
int ssl3_get_cert_status(SSL *s);
int ssl3_get_server_done(SSL *s);
int ssl3_send_client_verify(SSL *s);
int ssl3_send_client_certificate(SSL *s);
int ssl_do_client_cert_cb(SSL *s, X509 **px509, EVP_PKEY **ppkey);
int ssl3_send_client_key_exchange(SSL *s);
int ssl3_get_key_exchange(SSL *s);
int ssl3_get_server_certificate(SSL *s);
int ssl3_check_cert_and_algorithm(SSL *s);
#  ifndef OPENSSL_NO_TLSEXT
#   ifndef OPENSSL_NO_NEXTPROTONEG
int ssl3_send_next_proto(SSL *s);
#   endif
#  endif

int dtls1_client_hello(SSL *s);

/* some server-only functions */
int ssl3_get_client_hello(SSL *s);
int ssl3_send_server_hello(SSL *s);
int ssl3_send_hello_request(SSL *s);
int ssl3_send_server_key_exchange(SSL *s);
int ssl3_send_certificate_request(SSL *s);
int ssl3_send_server_done(SSL *s);
int ssl3_get_client_certificate(SSL *s);
int ssl3_get_client_key_exchange(SSL *s);
int ssl3_get_cert_verify(SSL *s);
#  ifndef OPENSSL_NO_NEXTPROTONEG
int ssl3_get_next_proto(SSL *s);
#  endif

int ssl23_accept(SSL *s);
int ssl23_connect(SSL *s);
int ssl23_read_bytes(SSL *s, int n);
int ssl23_write_bytes(SSL *s);

int tls1_new(SSL *s);
void tls1_free(SSL *s);
void tls1_clear(SSL *s);
long tls1_ctrl(SSL *s, int cmd, long larg, void *parg);
long tls1_callback_ctrl(SSL *s, int cmd, void (*fp) (void));

int dtls1_new(SSL *s);
int dtls1_accept(SSL *s);
int dtls1_connect(SSL *s);
void dtls1_free(SSL *s);
void dtls1_clear(SSL *s);
long dtls1_ctrl(SSL *s, int cmd, long larg, void *parg);
int dtls1_shutdown(SSL *s);

long dtls1_get_message(SSL *s, int st1, int stn, int mt, long max, int *ok);
int dtls1_get_record(SSL *s);
int do_dtls1_write(SSL *s, int type, const unsigned char *buf,
                   unsigned int len, int create_empty_fragement);
int dtls1_dispatch_alert(SSL *s);

int ssl_init_wbio_buffer(SSL *s, int push);
void ssl_free_wbio_buffer(SSL *s);

int tls1_change_cipher_state(SSL *s, int which);
int tls1_setup_key_block(SSL *s);
int tls1_enc(SSL *s, int snd);
int tls1_final_finish_mac(SSL *s,
                          const char *str, int slen, unsigned char *p);
int tls1_cert_verify_mac(SSL *s, int md_nid, unsigned char *p);
int tls1_mac(SSL *ssl, unsigned char *md, int snd);
int tls1_generate_master_secret(SSL *s, unsigned char *out,
                                unsigned char *p, int len);
int tls1_export_keying_material(SSL *s, unsigned char *out, size_t olen,
                                const char *label, size_t llen,
                                const unsigned char *p, size_t plen,
                                int use_context);
int tls1_alert_code(int code);
int ssl3_alert_code(int code);
int ssl_ok(SSL *s);

#  ifndef OPENSSL_NO_ECDH
int ssl_check_srvr_ecc_cert_and_alg(X509 *x, SSL *s);
#  endif

SSL_COMP *ssl3_comp_find(STACK_OF(SSL_COMP) *sk, int n);

#  ifndef OPENSSL_NO_EC
int tls1_ec_curve_id2nid(int curve_id);
int tls1_ec_nid2curve_id(int nid);
int tls1_check_curve(SSL *s, const unsigned char *p, size_t len);
int tls1_shared_curve(SSL *s, int nmatch);
int tls1_set_curves(unsigned char **pext, size_t *pextlen,
                    int *curves, size_t ncurves);
int tls1_set_curves_list(unsigned char **pext, size_t *pextlen,
                         const char *str);
#   ifndef OPENSSL_NO_ECDH
int tls1_check_ec_tmp_key(SSL *s, unsigned long id);
#   endif                       /* OPENSSL_NO_ECDH */
#  endif                        /* OPENSSL_NO_EC */

#  ifndef OPENSSL_NO_TLSEXT
int tls1_shared_list(SSL *s,
                     const unsigned char *l1, size_t l1len,
                     const unsigned char *l2, size_t l2len, int nmatch);
unsigned char *ssl_add_clienthello_tlsext(SSL *s, unsigned char *buf,
                                          unsigned char *limit, int *al);
unsigned char *ssl_add_serverhello_tlsext(SSL *s, unsigned char *buf,
                                          unsigned char *limit, int *al);
int ssl_parse_clienthello_tlsext(SSL *s, unsigned char **data,
                                 unsigned char *limit);
int tls1_set_server_sigalgs(SSL *s);
int ssl_check_clienthello_tlsext_late(SSL *s, int *al);
int ssl_parse_serverhello_tlsext(SSL *s, unsigned char **data,
                                 unsigned char *d, int n);
int ssl_prepare_clienthello_tlsext(SSL *s);
int ssl_prepare_serverhello_tlsext(SSL *s);

#   ifndef OPENSSL_NO_HEARTBEATS
int tls1_heartbeat(SSL *s);
int dtls1_heartbeat(SSL *s);
int tls1_process_heartbeat(SSL *s);
int dtls1_process_heartbeat(SSL *s);
#   endif

#   ifdef OPENSSL_NO_SHA256
#    define tlsext_tick_md  EVP_sha1
#   else
#    define tlsext_tick_md  EVP_sha256
#   endif
int tls1_process_ticket(SSL *s, unsigned char *session_id, int len,
                        const unsigned char *limit, SSL_SESSION **ret);

int tls12_get_sigandhash(unsigned char *p, const EVP_PKEY *pk,
                         const EVP_MD *md);
int tls12_get_sigid(const EVP_PKEY *pk);
const EVP_MD *tls12_get_hash(unsigned char hash_alg);

int tls1_set_sigalgs_list(CERT *c, const char *str, int client);
int tls1_set_sigalgs(CERT *c, const int *salg, size_t salglen, int client);
int tls1_check_chain(SSL *s, X509 *x, EVP_PKEY *pk, STACK_OF(X509) *chain,
                     int idx);
void tls1_set_cert_validity(SSL *s);

#  endif
EVP_MD_CTX *ssl_replace_hash(EVP_MD_CTX **hash, const EVP_MD *md);
void ssl_clear_hash_ctx(EVP_MD_CTX **hash);
int ssl_add_serverhello_renegotiate_ext(SSL *s, unsigned char *p, int *len,
                                        int maxlen);
int ssl_parse_serverhello_renegotiate_ext(SSL *s, unsigned char *d, int len,
                                          int *al);
int ssl_add_clienthello_renegotiate_ext(SSL *s, unsigned char *p, int *len,
                                        int maxlen);
int ssl_parse_clienthello_renegotiate_ext(SSL *s, unsigned char *d, int len,
                                          int *al);
long ssl_get_algorithm2(SSL *s);
int tls1_save_sigalgs(SSL *s, const unsigned char *data, int dsize);
int tls1_process_sigalgs(SSL *s);
size_t tls12_get_psigalgs(SSL *s, int sent, const unsigned char **psigs);
int tls12_check_peer_sigalg(const EVP_MD **pmd, SSL *s,
                            const unsigned char *sig, EVP_PKEY *pkey);
void ssl_set_client_disabled(SSL *s);

int ssl_add_clienthello_use_srtp_ext(SSL *s, unsigned char *p, int *len,
                                     int maxlen);
int ssl_parse_clienthello_use_srtp_ext(SSL *s, unsigned char *d, int len,
                                       int *al);
int ssl_add_serverhello_use_srtp_ext(SSL *s, unsigned char *p, int *len,
                                     int maxlen);
int ssl_parse_serverhello_use_srtp_ext(SSL *s, unsigned char *d, int len,
                                       int *al);

/* s3_cbc.c */
void ssl3_cbc_copy_mac(unsigned char *out,
                       const SSL3_RECORD *rec,
                       unsigned md_size, unsigned orig_len);
int ssl3_cbc_remove_padding(const SSL *s,
                            SSL3_RECORD *rec,
                            unsigned block_size, unsigned mac_size);
int tls1_cbc_remove_padding(const SSL *s,
                            SSL3_RECORD *rec,
                            unsigned block_size, unsigned mac_size);
char ssl3_cbc_record_digest_supported(const EVP_MD_CTX *ctx);
int ssl3_cbc_digest_record(const EVP_MD_CTX *ctx,
                           unsigned char *md_out,
                           size_t *md_out_size,
                           const unsigned char header[13],
                           const unsigned char *data,
                           size_t data_plus_mac_size,
                           size_t data_plus_mac_plus_padding_size,
                           const unsigned char *mac_secret,
                           unsigned mac_secret_length, char is_sslv3);

void tls_fips_digest_extra(const EVP_CIPHER_CTX *cipher_ctx,
                           EVP_MD_CTX *mac_ctx, const unsigned char *data,
                           size_t data_len, size_t orig_len);

int srp_verify_server_param(SSL *s, int *al);

/* t1_ext.c */

void custom_ext_init(custom_ext_methods *meths);

int custom_ext_parse(SSL *s, int server,
                     unsigned int ext_type,
                     const unsigned char *ext_data, size_t ext_size, int *al);
int custom_ext_add(SSL *s, int server,
                   unsigned char **pret, unsigned char *limit, int *al);

int custom_exts_copy(custom_ext_methods *dst, const custom_ext_methods *src);
int custom_exts_copy_flags(custom_ext_methods *dst,
                           const custom_ext_methods *src);
void custom_exts_free(custom_ext_methods *exts);

# else

#  define ssl_init_wbio_buffer SSL_test_functions()->p_ssl_init_wbio_buffer
#  define ssl3_setup_buffers SSL_test_functions()->p_ssl3_setup_buffers
#  define tls1_process_heartbeat SSL_test_functions()->p_tls1_process_heartbeat
#  define dtls1_process_heartbeat SSL_test_functions()->p_dtls1_process_heartbeat

# endif
#endif<|MERGE_RESOLUTION|>--- conflicted
+++ resolved
@@ -320,15 +320,11 @@
 # define SSL_kOQSKEX_RLWE_NEWHOPE 0x00004000L
 # define SSL_kOQSKEX_RLWE_MSRLN16 0x00008000L
 # define SSL_kOQSKEX_LWE_FRODO_RECOMMENDED 0x00010000L
-<<<<<<< HEAD
 # define SSL_kOQSKEX_SIDH_MSR 0x00020000L
-=======
-# define SSL_kOQSKEX_SIDH_CLN16 0x00020000L
 # define SSL_kOQSKEX_SIDH_IQC_REF 0x00040000L
 # define SSL_kOQSKEX_CODE_MCBITS 0x00080000L
 # define SSL_kOQSKEX_NTRU 0x00100000L
 # define SSL_kOQSKEX_MLWE_KYBER 0x00200000L
->>>>>>> 608bc3a8
 
 /* Bits for algorithm_auth (server authentication) */
 /* RSA auth */
