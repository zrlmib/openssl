--- conflicted
+++ resolved
@@ -3692,21 +3692,6 @@
 
 #endif                          /* OPENSSL_NO_HYBRID_OQSKEX_ECDHE */
 
-<<<<<<< HEAD
-#ifndef OPENSSL_NO_OQS
-    /* Cipher FF60 */
-    {
-      1, 
-    TLS1_TXT_OQSKEX_LWE_FRODO_RECOMMENDED_PICNIC_WITH_AES_256_GCM_SHA384,
-    TLS1_CK_OQSKEX_LWE_FRODO_RECOMMENDED_PICNIC_WITH_AES_256_GCM_SHA384,
-    SSL_kOQSKEX_LWE_FRODO_RECOMMENDED,
-    SSL_aOQSPICNIC,
-    SSL_AES256GCM,
-    SSL_AEAD,
-    SSL_TLSV1_2,
-    SSL_NOT_EXP | SSL_HIGH,
-    SSL_HANDSHAKE_MAC_SHA384 | TLS1_PRF_SHA384,
-=======
 #ifndef OPENSSL_NO_OQSKEX
     /* Cipher FF60 */
     {
@@ -3752,25 +3737,10 @@
     SSL_TLSV1_2,
     SSL_NOT_EXP|SSL_HIGH,
     SSL_HANDSHAKE_MAC_SHA384|TLS1_PRF_SHA384,
->>>>>>> 608bc3a8
     256,
     256,
     },
 
-<<<<<<< HEAD
-    /* Cipher FF61 */
-    {
-    1, 
-    TLS1_TXT_OQSKEX_RLWE_MSRLN16_PICNIC_WITH_AES_256_GCM_SHA384,
-    TLS1_CK_OQSKEX_RLWE_MSRLN16_PICNIC_WITH_AES_256_GCM_SHA384,
-    SSL_kOQSKEX_RLWE_MSRLN16,
-    SSL_aOQSPICNIC,
-    SSL_AES256GCM,
-    SSL_AEAD,
-    SSL_TLSV1_2,
-    SSL_NOT_EXP | SSL_HIGH,
-    SSL_HANDSHAKE_MAC_SHA384 | TLS1_PRF_SHA384,
-=======
     /* Cipher FF63 */
     {
     1,
@@ -3783,25 +3753,10 @@
     SSL_TLSV1_2,
     SSL_NOT_EXP|SSL_HIGH,
     SSL_HANDSHAKE_MAC_SHA384|TLS1_PRF_SHA384,
->>>>>>> 608bc3a8
     256,
     256,
     },
 
-<<<<<<< HEAD
-    /* Cipher FF62 */
-    {
-    1, 
-    TLS1_TXT_OQSKEX_SIDH_MSR_PICNIC_WITH_AES_256_GCM_SHA384,
-    TLS1_CK_OQSKEX_SIDH_MSR_PICNIC_WITH_AES_256_GCM_SHA384,
-    SSL_kOQSKEX_SIDH_MSR,
-    SSL_aOQSPICNIC,
-    SSL_AES256GCM,
-    SSL_AEAD,
-    SSL_TLSV1_2,
-    SSL_NOT_EXP | SSL_HIGH,
-    SSL_HANDSHAKE_MAC_SHA384 | TLS1_PRF_SHA384,
-=======
 #endif                          /* OPENSSL_NO_OQSKEX */
 
 #ifndef OPENSSL_NO_HYBRID_OQSKEX_ECDHE
@@ -3916,41 +3871,10 @@
     SSL_TLSV1_2,
     SSL_NOT_EXP|SSL_HIGH,
     SSL_HANDSHAKE_MAC_SHA384|TLS1_PRF_SHA384,
->>>>>>> 608bc3a8
     256,
     256,
     },
 
-<<<<<<< HEAD
-    /* Cipher FF63 */
-    {
-    1,
-    TLS1_TXT_OQSKEX_LWE_FRODO_RECOMMENDED_ECDHE_PICNIC_WITH_AES_256_GCM_SHA384,
-    TLS1_CK_OQSKEX_LWE_FRODO_RECOMMENDED_ECDHE_PICNIC_WITH_AES_256_GCM_SHA384,
-    SSL_kOQSKEX_LWE_FRODO_RECOMMENDED|SSL_kEECDH,
-    SSL_aOQSPICNIC,
-    SSL_AES256GCM,
-    SSL_AEAD,
-    SSL_TLSV1_2,
-    SSL_NOT_EXP | SSL_HIGH,
-    SSL_HANDSHAKE_MAC_SHA384 | TLS1_PRF_SHA384,
-    256,
-    256,
-     },
-
-    /* Cipher FF64 */
-    {
-    1,
-    TLS1_TXT_OQSKEX_RLWE_MSRLN16_ECDHE_PICNIC_WITH_AES_256_GCM_SHA384,
-    TLS1_CK_OQSKEX_RLWE_MSRLN16_ECDHE_PICNIC_WITH_AES_256_GCM_SHA384,
-    SSL_kOQSKEX_RLWE_MSRLN16|SSL_kEECDH,
-    SSL_aOQSPICNIC,
-    SSL_AES256GCM,
-    SSL_AEAD,
-    SSL_TLSV1_2,
-    SSL_NOT_EXP | SSL_HIGH,
-    SSL_HANDSHAKE_MAC_SHA384 | TLS1_PRF_SHA384,
-=======
     /* Cipher FF73 */
     {
     1,
@@ -4215,29 +4139,10 @@
     SSL_TLSV1_2,
     SSL_NOT_EXP|SSL_HIGH,
     SSL_HANDSHAKE_MAC_SHA384|TLS1_PRF_SHA384,
->>>>>>> 608bc3a8
     256,
     256,
     },
 
-<<<<<<< HEAD
-    /* Cipher FF65 */
-    {
-    1,
-    TLS1_TXT_OQSKEX_SIDH_MSR_ECDHE_PICNIC_WITH_AES_256_GCM_SHA384,
-    TLS1_CK_OQSKEX_SIDH_MSR_ECDHE_PICNIC_WITH_AES_256_GCM_SHA384,
-    SSL_kOQSKEX_SIDH_MSR|SSL_kEECDH,
-    SSL_aOQSPICNIC,
-    SSL_AES256GCM,
-    SSL_AEAD,
-    SSL_TLSV1_2,
-    SSL_NOT_EXP | SSL_HIGH,
-    SSL_HANDSHAKE_MAC_SHA384 | TLS1_PRF_SHA384,
-    256,
-    256,
-    },
-#endif
-=======
     /* Cipher FF93 */
     {
     1,
@@ -4323,7 +4228,104 @@
 
 #endif                          /* OPENSSL_NO_HYBRID_OQSKEX_ECDHE */
 
->>>>>>> 608bc3a8
+#ifndef OPENSSL_NO_OQS
+
+    /* Cipher FFA0 */
+    {
+      1,
+      TLS1_TXT_OQSKEX_LWE_FRODO_RECOMMENDED_PICNIC_WITH_AES_256_GCM_SHA384,
+      TLS1_CK_OQSKEX_LWE_FRODO_RECOMMENDED_PICNIC_WITH_AES_256_GCM_SHA384,
+      SSL_kOQSKEX_LWE_FRODO_RECOMMENDED,
+      SSL_aOQSPICNIC,
+      SSL_AES256GCM,
+      SSL_AEAD,
+      SSL_TLSV1_2,
+      SSL_NOT_EXP | SSL_HIGH,
+      SSL_HANDSHAKE_MAC_SHA384 | TLS1_PRF_SHA384,
+      256,
+      256,
+    },
+
+    /* Cipher FFA1 */
+    {
+      1,
+      TLS1_TXT_OQSKEX_RLWE_MSRLN16_PICNIC_WITH_AES_256_GCM_SHA384,
+      TLS1_CK_OQSKEX_RLWE_MSRLN16_PICNIC_WITH_AES_256_GCM_SHA384,
+      SSL_kOQSKEX_RLWE_MSRLN16,
+      SSL_aOQSPICNIC,
+      SSL_AES256GCM,
+      SSL_AEAD,
+      SSL_TLSV1_2,
+      SSL_NOT_EXP | SSL_HIGH,
+      SSL_HANDSHAKE_MAC_SHA384 | TLS1_PRF_SHA384,
+      256,
+      256,
+    },
+
+    /* Cipher FFA2 */
+    {
+      1,
+      TLS1_TXT_OQSKEX_SIDH_MSR_PICNIC_WITH_AES_256_GCM_SHA384,
+      TLS1_CK_OQSKEX_SIDH_MSR_PICNIC_WITH_AES_256_GCM_SHA384,
+      SSL_kOQSKEX_SIDH_MSR,
+      SSL_aOQSPICNIC,
+      SSL_AES256GCM,
+      SSL_AEAD,
+      SSL_TLSV1_2,
+      SSL_NOT_EXP | SSL_HIGH,
+      SSL_HANDSHAKE_MAC_SHA384 | TLS1_PRF_SHA384,
+      256,
+      256,
+    },
+
+    /* Cipher FFA3 */
+    {
+      1,
+      TLS1_TXT_OQSKEX_LWE_FRODO_RECOMMENDED_ECDHE_PICNIC_WITH_AES_256_GCM_SHA384,
+      TLS1_CK_OQSKEX_LWE_FRODO_RECOMMENDED_ECDHE_PICNIC_WITH_AES_256_GCM_SHA384,
+      SSL_kOQSKEX_LWE_FRODO_RECOMMENDED|SSL_kEECDH,
+      SSL_aOQSPICNIC,
+      SSL_AES256GCM,
+      SSL_AEAD,
+      SSL_TLSV1_2,
+      SSL_NOT_EXP | SSL_HIGH,
+      SSL_HANDSHAKE_MAC_SHA384 | TLS1_PRF_SHA384,
+      256,
+      256,
+    },
+
+    /* Cipher FFA4 */
+    {
+      1,
+      TLS1_TXT_OQSKEX_RLWE_MSRLN16_ECDHE_PICNIC_WITH_AES_256_GCM_SHA384,
+      TLS1_CK_OQSKEX_RLWE_MSRLN16_ECDHE_PICNIC_WITH_AES_256_GCM_SHA384,
+      SSL_kOQSKEX_RLWE_MSRLN16|SSL_kEECDH,
+      SSL_aOQSPICNIC,
+      SSL_AES256GCM,
+      SSL_AEAD,
+      SSL_TLSV1_2,
+      SSL_NOT_EXP | SSL_HIGH,
+      SSL_HANDSHAKE_MAC_SHA384 | TLS1_PRF_SHA384,
+      256,
+      256,
+    },
+
+    /* Cipher FFA5 */
+    {
+      1,
+      TLS1_TXT_OQSKEX_SIDH_MSR_ECDHE_PICNIC_WITH_AES_256_GCM_SHA384,
+      TLS1_CK_OQSKEX_SIDH_MSR_ECDHE_PICNIC_WITH_AES_256_GCM_SHA384,
+      SSL_kOQSKEX_SIDH_MSR|SSL_kEECDH,
+      SSL_aOQSPICNIC,
+      SSL_AES256GCM,
+      SSL_AEAD,
+      SSL_TLSV1_2,
+      SSL_NOT_EXP | SSL_HIGH,
+      SSL_HANDSHAKE_MAC_SHA384 | TLS1_PRF_SHA384,
+      256,
+      256,
+    },
+    #endif
 
 #ifdef TEMP_GOST_TLS
 /* Cipher FF00 */
