/* ssl/ssl_ciph.c */
/* Copyright (C) 1995-1998 Eric Young (eay@cryptsoft.com)
 * All rights reserved.
 *
 * This package is an SSL implementation written
 * by Eric Young (eay@cryptsoft.com).
 * The implementation was written so as to conform with Netscapes SSL.
 *
 * This library is free for commercial and non-commercial use as long as
 * the following conditions are aheared to.  The following conditions
 * apply to all code found in this distribution, be it the RC4, RSA,
 * lhash, DES, etc., code; not just the SSL code.  The SSL documentation
 * included with this distribution is covered by the same copyright terms
 * except that the holder is Tim Hudson (tjh@cryptsoft.com).
 *
 * Copyright remains Eric Young's, and as such any Copyright notices in
 * the code are not to be removed.
 * If this package is used in a product, Eric Young should be given attribution
 * as the author of the parts of the library used.
 * This can be in the form of a textual message at program startup or
 * in documentation (online or textual) provided with the package.
 *
 * Redistribution and use in source and binary forms, with or without
 * modification, are permitted provided that the following conditions
 * are met:
 * 1. Redistributions of source code must retain the copyright
 *    notice, this list of conditions and the following disclaimer.
 * 2. Redistributions in binary form must reproduce the above copyright
 *    notice, this list of conditions and the following disclaimer in the
 *    documentation and/or other materials provided with the distribution.
 * 3. All advertising materials mentioning features or use of this software
 *    must display the following acknowledgement:
 *    "This product includes cryptographic software written by
 *     Eric Young (eay@cryptsoft.com)"
 *    The word 'cryptographic' can be left out if the rouines from the library
 *    being used are not cryptographic related :-).
 * 4. If you include any Windows specific code (or a derivative thereof) from
 *    the apps directory (application code) you must include an acknowledgement:
 *    "This product includes software written by Tim Hudson (tjh@cryptsoft.com)"
 *
 * THIS SOFTWARE IS PROVIDED BY ERIC YOUNG ``AS IS'' AND
 * ANY EXPRESS OR IMPLIED WARRANTIES, INCLUDING, BUT NOT LIMITED TO, THE
 * IMPLIED WARRANTIES OF MERCHANTABILITY AND FITNESS FOR A PARTICULAR PURPOSE
 * ARE DISCLAIMED.  IN NO EVENT SHALL THE AUTHOR OR CONTRIBUTORS BE LIABLE
 * FOR ANY DIRECT, INDIRECT, INCIDENTAL, SPECIAL, EXEMPLARY, OR CONSEQUENTIAL
 * DAMAGES (INCLUDING, BUT NOT LIMITED TO, PROCUREMENT OF SUBSTITUTE GOODS
 * OR SERVICES; LOSS OF USE, DATA, OR PROFITS; OR BUSINESS INTERRUPTION)
 * HOWEVER CAUSED AND ON ANY THEORY OF LIABILITY, WHETHER IN CONTRACT, STRICT
 * LIABILITY, OR TORT (INCLUDING NEGLIGENCE OR OTHERWISE) ARISING IN ANY WAY
 * OUT OF THE USE OF THIS SOFTWARE, EVEN IF ADVISED OF THE POSSIBILITY OF
 * SUCH DAMAGE.
 *
 * The licence and distribution terms for any publically available version or
 * derivative of this code cannot be changed.  i.e. this code cannot simply be
 * copied and put under another distribution licence
 * [including the GNU Public Licence.]
 */
/* ====================================================================
 * Copyright (c) 1998-2007 The OpenSSL Project.  All rights reserved.
 *
 * Redistribution and use in source and binary forms, with or without
 * modification, are permitted provided that the following conditions
 * are met:
 *
 * 1. Redistributions of source code must retain the above copyright
 *    notice, this list of conditions and the following disclaimer.
 *
 * 2. Redistributions in binary form must reproduce the above copyright
 *    notice, this list of conditions and the following disclaimer in
 *    the documentation and/or other materials provided with the
 *    distribution.
 *
 * 3. All advertising materials mentioning features or use of this
 *    software must display the following acknowledgment:
 *    "This product includes software developed by the OpenSSL Project
 *    for use in the OpenSSL Toolkit. (http://www.openssl.org/)"
 *
 * 4. The names "OpenSSL Toolkit" and "OpenSSL Project" must not be used to
 *    endorse or promote products derived from this software without
 *    prior written permission. For written permission, please contact
 *    openssl-core@openssl.org.
 *
 * 5. Products derived from this software may not be called "OpenSSL"
 *    nor may "OpenSSL" appear in their names without prior written
 *    permission of the OpenSSL Project.
 *
 * 6. Redistributions of any form whatsoever must retain the following
 *    acknowledgment:
 *    "This product includes software developed by the OpenSSL Project
 *    for use in the OpenSSL Toolkit (http://www.openssl.org/)"
 *
 * THIS SOFTWARE IS PROVIDED BY THE OpenSSL PROJECT ``AS IS'' AND ANY
 * EXPRESSED OR IMPLIED WARRANTIES, INCLUDING, BUT NOT LIMITED TO, THE
 * IMPLIED WARRANTIES OF MERCHANTABILITY AND FITNESS FOR A PARTICULAR
 * PURPOSE ARE DISCLAIMED.  IN NO EVENT SHALL THE OpenSSL PROJECT OR
 * ITS CONTRIBUTORS BE LIABLE FOR ANY DIRECT, INDIRECT, INCIDENTAL,
 * SPECIAL, EXEMPLARY, OR CONSEQUENTIAL DAMAGES (INCLUDING, BUT
 * NOT LIMITED TO, PROCUREMENT OF SUBSTITUTE GOODS OR SERVICES;
 * LOSS OF USE, DATA, OR PROFITS; OR BUSINESS INTERRUPTION)
 * HOWEVER CAUSED AND ON ANY THEORY OF LIABILITY, WHETHER IN CONTRACT,
 * STRICT LIABILITY, OR TORT (INCLUDING NEGLIGENCE OR OTHERWISE)
 * ARISING IN ANY WAY OUT OF THE USE OF THIS SOFTWARE, EVEN IF ADVISED
 * OF THE POSSIBILITY OF SUCH DAMAGE.
 * ====================================================================
 *
 * This product includes cryptographic software written by Eric Young
 * (eay@cryptsoft.com).  This product includes software written by Tim
 * Hudson (tjh@cryptsoft.com).
 *
 */
/* ====================================================================
 * Copyright 2002 Sun Microsystems, Inc. ALL RIGHTS RESERVED.
 * ECC cipher suite support in OpenSSL originally developed by
 * SUN MICROSYSTEMS, INC., and contributed to the OpenSSL project.
 */
/* ====================================================================
 * Copyright 2005 Nokia. All rights reserved.
 *
 * The portions of the attached software ("Contribution") is developed by
 * Nokia Corporation and is licensed pursuant to the OpenSSL open source
 * license.
 *
 * The Contribution, originally written by Mika Kousa and Pasi Eronen of
 * Nokia Corporation, consists of the "PSK" (Pre-Shared Key) ciphersuites
 * support (see RFC 4279) to OpenSSL.
 *
 * No patent licenses or other rights except those expressly stated in
 * the OpenSSL open source license shall be deemed granted or received
 * expressly, by implication, estoppel, or otherwise.
 *
 * No assurances are provided by Nokia that the Contribution does not
 * infringe the patent or other intellectual property rights of any third
 * party or that the license provides you with all the necessary rights
 * to make use of the Contribution.
 *
 * THE SOFTWARE IS PROVIDED "AS IS" WITHOUT WARRANTY OF ANY KIND. IN
 * ADDITION TO THE DISCLAIMERS INCLUDED IN THE LICENSE, NOKIA
 * SPECIFICALLY DISCLAIMS ANY LIABILITY FOR CLAIMS BROUGHT BY YOU OR ANY
 * OTHER ENTITY BASED ON INFRINGEMENT OF INTELLECTUAL PROPERTY RIGHTS OR
 * OTHERWISE.
 */

#include <stdio.h>
#include <openssl/objects.h>
#ifndef OPENSSL_NO_COMP
# include <openssl/comp.h>
#endif
#ifndef OPENSSL_NO_ENGINE
# include <openssl/engine.h>
#endif
#include "ssl_locl.h"

#define SSL_ENC_DES_IDX         0
#define SSL_ENC_3DES_IDX        1
#define SSL_ENC_RC4_IDX         2
#define SSL_ENC_RC2_IDX         3
#define SSL_ENC_IDEA_IDX        4
#define SSL_ENC_NULL_IDX        5
#define SSL_ENC_AES128_IDX      6
#define SSL_ENC_AES256_IDX      7
#define SSL_ENC_CAMELLIA128_IDX 8
#define SSL_ENC_CAMELLIA256_IDX 9
#define SSL_ENC_GOST89_IDX      10
#define SSL_ENC_SEED_IDX        11
#define SSL_ENC_AES128GCM_IDX   12
#define SSL_ENC_AES256GCM_IDX   13
#define SSL_ENC_NUM_IDX         14

static const EVP_CIPHER *ssl_cipher_methods[SSL_ENC_NUM_IDX] = {
    NULL, NULL, NULL, NULL, NULL, NULL, NULL, NULL, NULL, NULL, NULL, NULL,
    NULL, NULL
};

#define SSL_COMP_NULL_IDX       0
#define SSL_COMP_ZLIB_IDX       1
#define SSL_COMP_NUM_IDX        2

static STACK_OF(SSL_COMP) *ssl_comp_methods = NULL;

#define SSL_MD_MD5_IDX  0
#define SSL_MD_SHA1_IDX 1
#define SSL_MD_GOST94_IDX 2
#define SSL_MD_GOST89MAC_IDX 3
#define SSL_MD_SHA256_IDX 4
#define SSL_MD_SHA384_IDX 5
/*
 * Constant SSL_MAX_DIGEST equal to size of digests array should be defined
 * in the ssl_locl.h
 */
#define SSL_MD_NUM_IDX  SSL_MAX_DIGEST
static const EVP_MD *ssl_digest_methods[SSL_MD_NUM_IDX] = {
    NULL, NULL, NULL, NULL, NULL, NULL
};

/*
 * PKEY_TYPE for GOST89MAC is known in advance, but, because implementation
 * is engine-provided, we'll fill it only if corresponding EVP_PKEY_METHOD is
 * found
 */
static int ssl_mac_pkey_id[SSL_MD_NUM_IDX] = {
    EVP_PKEY_HMAC, EVP_PKEY_HMAC, EVP_PKEY_HMAC, NID_undef,
    EVP_PKEY_HMAC, EVP_PKEY_HMAC
};

static int ssl_mac_secret_size[SSL_MD_NUM_IDX] = {
    0, 0, 0, 0, 0, 0
};

static int ssl_handshake_digest_flag[SSL_MD_NUM_IDX] = {
    SSL_HANDSHAKE_MAC_MD5, SSL_HANDSHAKE_MAC_SHA,
    SSL_HANDSHAKE_MAC_GOST94, 0, SSL_HANDSHAKE_MAC_SHA256,
    SSL_HANDSHAKE_MAC_SHA384
};

#define CIPHER_ADD      1
#define CIPHER_KILL     2
#define CIPHER_DEL      3
#define CIPHER_ORD      4
#define CIPHER_SPECIAL  5

typedef struct cipher_order_st {
    const SSL_CIPHER *cipher;
    int active;
    int dead;
    struct cipher_order_st *next, *prev;
} CIPHER_ORDER;

static const SSL_CIPHER cipher_aliases[] = {
    /* "ALL" doesn't include eNULL (must be specifically enabled) */
    {0, SSL_TXT_ALL, 0, 0, 0, ~SSL_eNULL, 0, 0, 0, 0, 0, 0},
    /* "COMPLEMENTOFALL" */
    {0, SSL_TXT_CMPALL, 0, 0, 0, SSL_eNULL, 0, 0, 0, 0, 0, 0},

    /*
     * "COMPLEMENTOFDEFAULT" (does *not* include ciphersuites not found in
     * ALL!)
     */
    {0, SSL_TXT_CMPDEF, 0, 0, 0, 0, 0, 0, SSL_NOT_DEFAULT, 0, 0, 0},

    /*
     * key exchange aliases (some of those using only a single bit here
     * combine multiple key exchange algs according to the RFCs, e.g. kEDH
     * combines DHE_DSS and DHE_RSA)
     */
    {0, SSL_TXT_kRSA, 0, SSL_kRSA, 0, 0, 0, 0, 0, 0, 0, 0},

    {0, SSL_TXT_kDHr, 0, SSL_kDHr, 0, 0, 0, 0, 0, 0, 0, 0},
    {0, SSL_TXT_kDHd, 0, SSL_kDHd, 0, 0, 0, 0, 0, 0, 0, 0},
    {0, SSL_TXT_kDH, 0, SSL_kDHr | SSL_kDHd, 0, 0, 0, 0, 0, 0, 0, 0},
    {0, SSL_TXT_kEDH, 0, SSL_kEDH, 0, 0, 0, 0, 0, 0, 0, 0},
    {0, SSL_TXT_kDHE, 0, SSL_kEDH, 0, 0, 0, 0, 0, 0, 0, 0},
    {0, SSL_TXT_DH, 0, SSL_kDHr | SSL_kDHd | SSL_kEDH, 0, 0, 0, 0, 0, 0, 0,
     0},

    {0, SSL_TXT_kKRB5, 0, SSL_kKRB5, 0, 0, 0, 0, 0, 0, 0, 0},

    {0, SSL_TXT_kECDHr, 0, SSL_kECDHr, 0, 0, 0, 0, 0, 0, 0, 0},
    {0, SSL_TXT_kECDHe, 0, SSL_kECDHe, 0, 0, 0, 0, 0, 0, 0, 0},
    {0, SSL_TXT_kECDH, 0, SSL_kECDHr | SSL_kECDHe, 0, 0, 0, 0, 0, 0, 0, 0},
    {0, SSL_TXT_kEECDH, 0, SSL_kEECDH, 0, 0, 0, 0, 0, 0, 0, 0},
    {0, SSL_TXT_kECDHE, 0, SSL_kEECDH, 0, 0, 0, 0, 0, 0, 0, 0},
    {0, SSL_TXT_ECDH, 0, SSL_kECDHr | SSL_kECDHe | SSL_kEECDH, 0, 0, 0, 0, 0,
     0, 0, 0},
    {0, SSL_TXT_kOQSKEX_GENERIC, 0, SSL_kOQSKEX_GENERIC, 0, 0, 0, 0, 0, 0, 0, 0},
    {0, SSL_TXT_kOQSKEX_RLWE_BCNS15, 0, SSL_kOQSKEX_RLWE_BCNS15, 0, 0, 0, 0, 0, 0, 0, 0},
    {0, SSL_TXT_kOQSKEX_RLWE_NEWHOPE, 0, SSL_kOQSKEX_RLWE_NEWHOPE, 0, 0, 0, 0, 0, 0, 0, 0},
    {0, SSL_TXT_kOQSKEX_RLWE_MSRLN16, 0, SSL_kOQSKEX_RLWE_MSRLN16, 0, 0, 0, 0, 0, 0, 0, 0},
    {0, SSL_TXT_kOQSKEX_LWE_FRODO_RECOMMENDED, 0, SSL_kOQSKEX_LWE_FRODO_RECOMMENDED, 0, 0, 0, 0, 0, 0, 0, 0},
<<<<<<< HEAD
    {0, SSL_TXT_kOQSKEX_SIDH_MSR, 0, SSL_kOQSKEX_SIDH_MSR, 0, 0, 0, 0, 0, 0, 0, 0},
=======
    {0, SSL_TXT_kOQSKEX_SIDH_CLN16, 0, SSL_kOQSKEX_SIDH_CLN16, 0, 0, 0, 0, 0, 0, 0, 0},
    {0, SSL_TXT_kOQSKEX_SIDH_IQC_REF, 0, SSL_kOQSKEX_SIDH_IQC_REF, 0, 0, 0, 0, 0, 0, 0, 0},
    {0, SSL_TXT_kOQSKEX_CODE_MCBITS, 0, SSL_kOQSKEX_CODE_MCBITS, 0, 0, 0, 0, 0, 0, 0, 0},
    {0, SSL_TXT_kOQSKEX_NTRU, 0, SSL_kOQSKEX_NTRU, 0, 0, 0, 0, 0, 0, 0, 0},
    {0, SSL_TXT_kOQSKEX_MLWE_KYBER, 0, SSL_kOQSKEX_MLWE_KYBER, 0, 0, 0, 0, 0, 0, 0, 0},
>>>>>>> 608bc3a8

    {0, SSL_TXT_kPSK, 0, SSL_kPSK, 0, 0, 0, 0, 0, 0, 0, 0},
    {0, SSL_TXT_kSRP, 0, SSL_kSRP, 0, 0, 0, 0, 0, 0, 0, 0},
    {0, SSL_TXT_kGOST, 0, SSL_kGOST, 0, 0, 0, 0, 0, 0, 0, 0},

    /* server authentication aliases */
    {0, SSL_TXT_aRSA, 0, 0, SSL_aRSA, 0, 0, 0, 0, 0, 0, 0},
    {0, SSL_TXT_aDSS, 0, 0, SSL_aDSS, 0, 0, 0, 0, 0, 0, 0},
    {0, SSL_TXT_DSS, 0, 0, SSL_aDSS, 0, 0, 0, 0, 0, 0, 0},
    {0, SSL_TXT_aKRB5, 0, 0, SSL_aKRB5, 0, 0, 0, 0, 0, 0, 0},
    {0, SSL_TXT_aNULL, 0, 0, SSL_aNULL, 0, 0, 0, 0, 0, 0, 0},
    /* no such ciphersuites supported! */
    {0, SSL_TXT_aDH, 0, 0, SSL_aDH, 0, 0, 0, 0, 0, 0, 0},
    {0, SSL_TXT_aECDH, 0, 0, SSL_aECDH, 0, 0, 0, 0, 0, 0, 0},
    {0, SSL_TXT_aECDSA, 0, 0, SSL_aECDSA, 0, 0, 0, 0, 0, 0, 0},
    {0, SSL_TXT_ECDSA, 0, 0, SSL_aECDSA, 0, 0, 0, 0, 0, 0, 0},
    {0, SSL_TXT_aPSK, 0, 0, SSL_aPSK, 0, 0, 0, 0, 0, 0, 0},
    {0, SSL_TXT_aGOST94, 0, 0, SSL_aGOST94, 0, 0, 0, 0, 0, 0, 0},
    {0, SSL_TXT_aGOST01, 0, 0, SSL_aGOST01, 0, 0, 0, 0, 0, 0, 0},
    {0, SSL_TXT_aGOST, 0, 0, SSL_aGOST94 | SSL_aGOST01, 0, 0, 0, 0, 0, 0, 0},
    {0, SSL_TXT_aSRP, 0, 0, SSL_aSRP, 0, 0, 0, 0, 0, 0, 0},

    /* aliases combining key exchange and server authentication */
    {0, SSL_TXT_EDH, 0, SSL_kEDH, ~SSL_aNULL, 0, 0, 0, 0, 0, 0, 0},
    {0, SSL_TXT_DHE, 0, SSL_kEDH, ~SSL_aNULL, 0, 0, 0, 0, 0, 0, 0},
    {0, SSL_TXT_EECDH, 0, SSL_kEECDH, ~SSL_aNULL, 0, 0, 0, 0, 0, 0, 0},
    {0, SSL_TXT_ECDHE, 0, SSL_kEECDH, ~SSL_aNULL, 0, 0, 0, 0, 0, 0, 0},
    {0, SSL_TXT_NULL, 0, 0, 0, SSL_eNULL, 0, 0, 0, 0, 0, 0},
    {0, SSL_TXT_KRB5, 0, SSL_kKRB5, SSL_aKRB5, 0, 0, 0, 0, 0, 0, 0},
    {0, SSL_TXT_RSA, 0, SSL_kRSA, SSL_aRSA, 0, 0, 0, 0, 0, 0, 0},
    {0, SSL_TXT_ADH, 0, SSL_kEDH, SSL_aNULL, 0, 0, 0, 0, 0, 0, 0},
    {0, SSL_TXT_AECDH, 0, SSL_kEECDH, SSL_aNULL, 0, 0, 0, 0, 0, 0, 0},
    {0, SSL_TXT_PSK, 0, SSL_kPSK, SSL_aPSK, 0, 0, 0, 0, 0, 0, 0},
    {0, SSL_TXT_SRP, 0, SSL_kSRP, 0, 0, 0, 0, 0, 0, 0, 0},
    {0, SSL_TXT_OQSKEX_GENERIC, 0, SSL_kOQSKEX_GENERIC, ~SSL_aNULL, 0, 0, 0, 0, 0, 0, 0},
    {0, SSL_TXT_OQSKEX_GENERIC_ECDHE, 0, SSL_kEECDH|SSL_kOQSKEX_GENERIC, ~SSL_aNULL, 0, 0, 0, 0, 0, 0, 0},
    {0, SSL_TXT_OQSKEX_RLWE_BCNS15, 0, SSL_kOQSKEX_RLWE_BCNS15, ~SSL_aNULL, 0, 0, 0, 0, 0, 0, 0},
    {0, SSL_TXT_OQSKEX_RLWE_BCNS15_ECDHE, 0, SSL_kEECDH|SSL_kOQSKEX_RLWE_BCNS15, ~SSL_aNULL, 0, 0, 0, 0, 0, 0, 0},
    {0, SSL_TXT_OQSKEX_RLWE_NEWHOPE, 0, SSL_kOQSKEX_RLWE_NEWHOPE, ~SSL_aNULL, 0, 0, 0, 0, 0, 0, 0},
    {0, SSL_TXT_OQSKEX_RLWE_NEWHOPE_ECDHE, 0, SSL_kEECDH|SSL_kOQSKEX_RLWE_NEWHOPE, ~SSL_aNULL, 0, 0, 0, 0, 0, 0, 0},
    {0, SSL_TXT_OQSKEX_RLWE_MSRLN16, 0, SSL_kOQSKEX_RLWE_MSRLN16, ~SSL_aNULL, 0, 0, 0, 0, 0, 0, 0},
    {0, SSL_TXT_OQSKEX_RLWE_MSRLN16_ECDHE, 0, SSL_kEECDH|SSL_kOQSKEX_RLWE_MSRLN16, ~SSL_aNULL, 0, 0, 0, 0, 0, 0, 0},
    {0, SSL_TXT_OQSKEX_LWE_FRODO_RECOMMENDED, 0, SSL_kOQSKEX_LWE_FRODO_RECOMMENDED, ~SSL_aNULL, 0, 0, 0, 0, 0, 0, 0},
    {0, SSL_TXT_OQSKEX_LWE_FRODO_RECOMMENDED_ECDHE, 0, SSL_kEECDH|SSL_kOQSKEX_LWE_FRODO_RECOMMENDED, ~SSL_aNULL, 0, 0, 0, 0, 0, 0, 0},
<<<<<<< HEAD
    {0, SSL_TXT_OQSKEX_SIDH_MSR, 0, SSL_kOQSKEX_SIDH_MSR, ~SSL_aNULL, 0, 0, 0, 0, 0, 0, 0},
    {0, SSL_TXT_OQSKEX_SIDH_MSR_ECDHE, 0, SSL_kEECDH|SSL_kOQSKEX_SIDH_MSR, ~SSL_aNULL, 0, 0, 0, 0, 0, 0, 0},
=======
    {0, SSL_TXT_OQSKEX_SIDH_CLN16, 0, SSL_kOQSKEX_SIDH_CLN16, ~SSL_aNULL, 0, 0, 0, 0, 0, 0, 0},
    {0, SSL_TXT_OQSKEX_SIDH_CLN16_ECDHE, 0, SSL_kEECDH|SSL_kOQSKEX_SIDH_CLN16, ~SSL_aNULL, 0, 0, 0, 0, 0, 0, 0},
    {0, SSL_TXT_OQSKEX_SIDH_IQC_REF, 0, SSL_kOQSKEX_SIDH_IQC_REF, ~SSL_aNULL, 0, 0, 0, 0, 0, 0, 0},
    {0, SSL_TXT_OQSKEX_SIDH_IQC_REF_ECDHE, 0, SSL_kEECDH|SSL_kOQSKEX_SIDH_IQC_REF, ~SSL_aNULL, 0, 0, 0, 0, 0, 0, 0},
    {0, SSL_TXT_OQSKEX_CODE_MCBITS, 0, SSL_kOQSKEX_CODE_MCBITS, ~SSL_aNULL, 0, 0, 0, 0, 0, 0, 0},
    {0, SSL_TXT_OQSKEX_CODE_MCBITS_ECDHE, 0, SSL_kEECDH|SSL_kOQSKEX_CODE_MCBITS, ~SSL_aNULL, 0, 0, 0, 0, 0, 0, 0},
    {0, SSL_TXT_OQSKEX_NTRU, 0, SSL_kOQSKEX_NTRU, ~SSL_aNULL, 0, 0, 0, 0, 0, 0, 0},
    {0, SSL_TXT_OQSKEX_NTRU_ECDHE, 0, SSL_kEECDH|SSL_kOQSKEX_NTRU, ~SSL_aNULL, 0, 0, 0, 0, 0, 0, 0},
    {0, SSL_TXT_OQSKEX_MLWE_KYBER, 0, SSL_kOQSKEX_MLWE_KYBER, ~SSL_aNULL, 0, 0, 0, 0, 0, 0, 0},
    {0, SSL_TXT_OQSKEX_MLWE_KYBER_ECDHE, 0, SSL_kEECDH|SSL_kOQSKEX_MLWE_KYBER, ~SSL_aNULL, 0, 0, 0, 0, 0, 0, 0},
>>>>>>> 608bc3a8

    /* symmetric encryption aliases */
    {0, SSL_TXT_DES, 0, 0, 0, SSL_DES, 0, 0, 0, 0, 0, 0},
    {0, SSL_TXT_3DES, 0, 0, 0, SSL_3DES, 0, 0, 0, 0, 0, 0},
    {0, SSL_TXT_RC4, 0, 0, 0, SSL_RC4, 0, 0, 0, 0, 0, 0},
    {0, SSL_TXT_RC2, 0, 0, 0, SSL_RC2, 0, 0, 0, 0, 0, 0},
    {0, SSL_TXT_IDEA, 0, 0, 0, SSL_IDEA, 0, 0, 0, 0, 0, 0},
    {0, SSL_TXT_SEED, 0, 0, 0, SSL_SEED, 0, 0, 0, 0, 0, 0},
    {0, SSL_TXT_eNULL, 0, 0, 0, SSL_eNULL, 0, 0, 0, 0, 0, 0},
    {0, SSL_TXT_AES128, 0, 0, 0, SSL_AES128 | SSL_AES128GCM, 0, 0, 0, 0, 0,
     0},
    {0, SSL_TXT_AES256, 0, 0, 0, SSL_AES256 | SSL_AES256GCM, 0, 0, 0, 0, 0,
     0},
    {0, SSL_TXT_AES, 0, 0, 0, SSL_AES, 0, 0, 0, 0, 0, 0},
    {0, SSL_TXT_AES_GCM, 0, 0, 0, SSL_AES128GCM | SSL_AES256GCM, 0, 0, 0, 0,
     0, 0},
    {0, SSL_TXT_CAMELLIA128, 0, 0, 0, SSL_CAMELLIA128, 0, 0, 0, 0, 0, 0},
    {0, SSL_TXT_CAMELLIA256, 0, 0, 0, SSL_CAMELLIA256, 0, 0, 0, 0, 0, 0},
    {0, SSL_TXT_CAMELLIA, 0, 0, 0, SSL_CAMELLIA128 | SSL_CAMELLIA256, 0, 0, 0,
     0, 0, 0},

    /* MAC aliases */
    {0, SSL_TXT_MD5, 0, 0, 0, 0, SSL_MD5, 0, 0, 0, 0, 0},
    {0, SSL_TXT_SHA1, 0, 0, 0, 0, SSL_SHA1, 0, 0, 0, 0, 0},
    {0, SSL_TXT_SHA, 0, 0, 0, 0, SSL_SHA1, 0, 0, 0, 0, 0},
    {0, SSL_TXT_GOST94, 0, 0, 0, 0, SSL_GOST94, 0, 0, 0, 0, 0},
    {0, SSL_TXT_GOST89MAC, 0, 0, 0, 0, SSL_GOST89MAC, 0, 0, 0, 0, 0},
    {0, SSL_TXT_SHA256, 0, 0, 0, 0, SSL_SHA256, 0, 0, 0, 0, 0},
    {0, SSL_TXT_SHA384, 0, 0, 0, 0, SSL_SHA384, 0, 0, 0, 0, 0},

    /* protocol version aliases */
    {0, SSL_TXT_SSLV2, 0, 0, 0, 0, 0, SSL_SSLV2, 0, 0, 0, 0},
    {0, SSL_TXT_SSLV3, 0, 0, 0, 0, 0, SSL_SSLV3, 0, 0, 0, 0},
    {0, SSL_TXT_TLSV1, 0, 0, 0, 0, 0, SSL_TLSV1, 0, 0, 0, 0},
    {0, SSL_TXT_TLSV1_2, 0, 0, 0, 0, 0, SSL_TLSV1_2, 0, 0, 0, 0},

    /* export flag */
    {0, SSL_TXT_EXP, 0, 0, 0, 0, 0, 0, SSL_EXPORT, 0, 0, 0},
    {0, SSL_TXT_EXPORT, 0, 0, 0, 0, 0, 0, SSL_EXPORT, 0, 0, 0},

    /* strength classes */
    {0, SSL_TXT_EXP40, 0, 0, 0, 0, 0, 0, SSL_EXP40, 0, 0, 0},
    {0, SSL_TXT_EXP56, 0, 0, 0, 0, 0, 0, SSL_EXP56, 0, 0, 0},
    {0, SSL_TXT_LOW, 0, 0, 0, 0, 0, 0, SSL_LOW, 0, 0, 0},
    {0, SSL_TXT_MEDIUM, 0, 0, 0, 0, 0, 0, SSL_MEDIUM, 0, 0, 0},
    {0, SSL_TXT_HIGH, 0, 0, 0, 0, 0, 0, SSL_HIGH, 0, 0, 0},
    /* FIPS 140-2 approved ciphersuite */
    {0, SSL_TXT_FIPS, 0, 0, 0, ~SSL_eNULL, 0, 0, SSL_FIPS, 0, 0, 0},
    /* "DHE-" aliases to "EDH-" labels (for forward compatibility) */
    {0, SSL3_TXT_DHE_DSS_DES_40_CBC_SHA, 0,
     SSL_kDHE, SSL_aDSS, SSL_DES, SSL_SHA1, SSL_SSLV3, SSL_EXPORT | SSL_EXP40,
     0, 0, 0,},
    {0, SSL3_TXT_DHE_DSS_DES_64_CBC_SHA, 0,
     SSL_kDHE, SSL_aDSS, SSL_DES, SSL_SHA1, SSL_SSLV3, SSL_NOT_EXP | SSL_LOW,
     0, 0, 0,},
    {0, SSL3_TXT_DHE_DSS_DES_192_CBC3_SHA, 0,
     SSL_kDHE, SSL_aDSS, SSL_3DES, SSL_SHA1, SSL_SSLV3,
     SSL_NOT_EXP | SSL_HIGH | SSL_FIPS, 0, 0, 0,},
    {0, SSL3_TXT_DHE_RSA_DES_40_CBC_SHA, 0,
     SSL_kDHE, SSL_aRSA, SSL_DES, SSL_SHA1, SSL_SSLV3, SSL_EXPORT | SSL_EXP40,
     0, 0, 0,},
    {0, SSL3_TXT_DHE_RSA_DES_64_CBC_SHA, 0,
     SSL_kDHE, SSL_aRSA, SSL_DES, SSL_SHA1, SSL_SSLV3, SSL_NOT_EXP | SSL_LOW,
     0, 0, 0,},
    {0, SSL3_TXT_DHE_RSA_DES_192_CBC3_SHA, 0,
     SSL_kDHE, SSL_aRSA, SSL_3DES, SSL_SHA1, SSL_SSLV3,
     SSL_NOT_EXP | SSL_HIGH | SSL_FIPS, 0, 0, 0,},
};

/*
 * Search for public key algorithm with given name and return its pkey_id if
 * it is available. Otherwise return 0
 */
#ifdef OPENSSL_NO_ENGINE

static int get_optional_pkey_id(const char *pkey_name)
{
    const EVP_PKEY_ASN1_METHOD *ameth;
    int pkey_id = 0;
    ameth = EVP_PKEY_asn1_find_str(NULL, pkey_name, -1);
    if (ameth && EVP_PKEY_asn1_get0_info(&pkey_id, NULL, NULL, NULL, NULL,
                                         ameth) > 0) {
        return pkey_id;
    }
    return 0;
}

#else

static int get_optional_pkey_id(const char *pkey_name)
{
    const EVP_PKEY_ASN1_METHOD *ameth;
    ENGINE *tmpeng = NULL;
    int pkey_id = 0;
    ameth = EVP_PKEY_asn1_find_str(&tmpeng, pkey_name, -1);
    if (ameth) {
        if (EVP_PKEY_asn1_get0_info(&pkey_id, NULL, NULL, NULL, NULL,
                                    ameth) <= 0)
            pkey_id = 0;
    }
    if (tmpeng)
        ENGINE_finish(tmpeng);
    return pkey_id;
}

#endif

void ssl_load_ciphers(void)
{
    ssl_cipher_methods[SSL_ENC_DES_IDX] = EVP_get_cipherbyname(SN_des_cbc);
    ssl_cipher_methods[SSL_ENC_3DES_IDX] =
        EVP_get_cipherbyname(SN_des_ede3_cbc);
    ssl_cipher_methods[SSL_ENC_RC4_IDX] = EVP_get_cipherbyname(SN_rc4);
    ssl_cipher_methods[SSL_ENC_RC2_IDX] = EVP_get_cipherbyname(SN_rc2_cbc);
#ifndef OPENSSL_NO_IDEA
    ssl_cipher_methods[SSL_ENC_IDEA_IDX] = EVP_get_cipherbyname(SN_idea_cbc);
#else
    ssl_cipher_methods[SSL_ENC_IDEA_IDX] = NULL;
#endif
    ssl_cipher_methods[SSL_ENC_AES128_IDX] =
        EVP_get_cipherbyname(SN_aes_128_cbc);
    ssl_cipher_methods[SSL_ENC_AES256_IDX] =
        EVP_get_cipherbyname(SN_aes_256_cbc);
    ssl_cipher_methods[SSL_ENC_CAMELLIA128_IDX] =
        EVP_get_cipherbyname(SN_camellia_128_cbc);
    ssl_cipher_methods[SSL_ENC_CAMELLIA256_IDX] =
        EVP_get_cipherbyname(SN_camellia_256_cbc);
    ssl_cipher_methods[SSL_ENC_GOST89_IDX] =
        EVP_get_cipherbyname(SN_gost89_cnt);
    ssl_cipher_methods[SSL_ENC_SEED_IDX] = EVP_get_cipherbyname(SN_seed_cbc);

    ssl_cipher_methods[SSL_ENC_AES128GCM_IDX] =
        EVP_get_cipherbyname(SN_aes_128_gcm);
    ssl_cipher_methods[SSL_ENC_AES256GCM_IDX] =
        EVP_get_cipherbyname(SN_aes_256_gcm);

    ssl_digest_methods[SSL_MD_MD5_IDX] = EVP_get_digestbyname(SN_md5);
    ssl_mac_secret_size[SSL_MD_MD5_IDX] =
        EVP_MD_size(ssl_digest_methods[SSL_MD_MD5_IDX]);
    OPENSSL_assert(ssl_mac_secret_size[SSL_MD_MD5_IDX] >= 0);
    ssl_digest_methods[SSL_MD_SHA1_IDX] = EVP_get_digestbyname(SN_sha1);
    ssl_mac_secret_size[SSL_MD_SHA1_IDX] =
        EVP_MD_size(ssl_digest_methods[SSL_MD_SHA1_IDX]);
    OPENSSL_assert(ssl_mac_secret_size[SSL_MD_SHA1_IDX] >= 0);
    ssl_digest_methods[SSL_MD_GOST94_IDX] =
        EVP_get_digestbyname(SN_id_GostR3411_94);
    if (ssl_digest_methods[SSL_MD_GOST94_IDX]) {
        ssl_mac_secret_size[SSL_MD_GOST94_IDX] =
            EVP_MD_size(ssl_digest_methods[SSL_MD_GOST94_IDX]);
        OPENSSL_assert(ssl_mac_secret_size[SSL_MD_GOST94_IDX] >= 0);
    }
    ssl_digest_methods[SSL_MD_GOST89MAC_IDX] =
        EVP_get_digestbyname(SN_id_Gost28147_89_MAC);
    ssl_mac_pkey_id[SSL_MD_GOST89MAC_IDX] = get_optional_pkey_id("gost-mac");
    if (ssl_mac_pkey_id[SSL_MD_GOST89MAC_IDX]) {
        ssl_mac_secret_size[SSL_MD_GOST89MAC_IDX] = 32;
    }

    ssl_digest_methods[SSL_MD_SHA256_IDX] = EVP_get_digestbyname(SN_sha256);
    ssl_mac_secret_size[SSL_MD_SHA256_IDX] =
        EVP_MD_size(ssl_digest_methods[SSL_MD_SHA256_IDX]);
    ssl_digest_methods[SSL_MD_SHA384_IDX] = EVP_get_digestbyname(SN_sha384);
    ssl_mac_secret_size[SSL_MD_SHA384_IDX] =
        EVP_MD_size(ssl_digest_methods[SSL_MD_SHA384_IDX]);
}

#ifndef OPENSSL_NO_COMP

static int sk_comp_cmp(const SSL_COMP *const *a, const SSL_COMP *const *b)
{
    return ((*a)->id - (*b)->id);
}

static void load_builtin_compressions(void)
{
    int got_write_lock = 0;

    CRYPTO_r_lock(CRYPTO_LOCK_SSL);
    if (ssl_comp_methods == NULL) {
        CRYPTO_r_unlock(CRYPTO_LOCK_SSL);
        CRYPTO_w_lock(CRYPTO_LOCK_SSL);
        got_write_lock = 1;

        if (ssl_comp_methods == NULL) {
            SSL_COMP *comp = NULL;

            MemCheck_off();
            ssl_comp_methods = sk_SSL_COMP_new(sk_comp_cmp);
            if (ssl_comp_methods != NULL) {
                comp = (SSL_COMP *)OPENSSL_malloc(sizeof(SSL_COMP));
                if (comp != NULL) {
                    comp->method = COMP_zlib();
                    if (comp->method && comp->method->type == NID_undef)
                        OPENSSL_free(comp);
                    else {
                        comp->id = SSL_COMP_ZLIB_IDX;
                        comp->name = comp->method->name;
                        sk_SSL_COMP_push(ssl_comp_methods, comp);
                    }
                }
                sk_SSL_COMP_sort(ssl_comp_methods);
            }
            MemCheck_on();
        }
    }

    if (got_write_lock)
        CRYPTO_w_unlock(CRYPTO_LOCK_SSL);
    else
        CRYPTO_r_unlock(CRYPTO_LOCK_SSL);
}
#endif

int ssl_cipher_get_evp(const SSL_SESSION *s, const EVP_CIPHER **enc,
                       const EVP_MD **md, int *mac_pkey_type,
                       int *mac_secret_size, SSL_COMP **comp)
{
    int i;
    const SSL_CIPHER *c;

    c = s->cipher;
    if (c == NULL)
        return (0);
    if (comp != NULL) {
        SSL_COMP ctmp;
#ifndef OPENSSL_NO_COMP
        load_builtin_compressions();
#endif

        *comp = NULL;
        ctmp.id = s->compress_meth;
        if (ssl_comp_methods != NULL) {
            i = sk_SSL_COMP_find(ssl_comp_methods, &ctmp);
            if (i >= 0)
                *comp = sk_SSL_COMP_value(ssl_comp_methods, i);
            else
                *comp = NULL;
        }
    }

    if ((enc == NULL) || (md == NULL))
        return (0);

    switch (c->algorithm_enc) {
    case SSL_DES:
        i = SSL_ENC_DES_IDX;
        break;
    case SSL_3DES:
        i = SSL_ENC_3DES_IDX;
        break;
    case SSL_RC4:
        i = SSL_ENC_RC4_IDX;
        break;
    case SSL_RC2:
        i = SSL_ENC_RC2_IDX;
        break;
    case SSL_IDEA:
        i = SSL_ENC_IDEA_IDX;
        break;
    case SSL_eNULL:
        i = SSL_ENC_NULL_IDX;
        break;
    case SSL_AES128:
        i = SSL_ENC_AES128_IDX;
        break;
    case SSL_AES256:
        i = SSL_ENC_AES256_IDX;
        break;
    case SSL_CAMELLIA128:
        i = SSL_ENC_CAMELLIA128_IDX;
        break;
    case SSL_CAMELLIA256:
        i = SSL_ENC_CAMELLIA256_IDX;
        break;
    case SSL_eGOST2814789CNT:
        i = SSL_ENC_GOST89_IDX;
        break;
    case SSL_SEED:
        i = SSL_ENC_SEED_IDX;
        break;
    case SSL_AES128GCM:
        i = SSL_ENC_AES128GCM_IDX;
        break;
    case SSL_AES256GCM:
        i = SSL_ENC_AES256GCM_IDX;
        break;
    default:
        i = -1;
        break;
    }

    if ((i < 0) || (i >= SSL_ENC_NUM_IDX))
        *enc = NULL;
    else {
        if (i == SSL_ENC_NULL_IDX)
            *enc = EVP_enc_null();
        else
            *enc = ssl_cipher_methods[i];
    }

    switch (c->algorithm_mac) {
    case SSL_MD5:
        i = SSL_MD_MD5_IDX;
        break;
    case SSL_SHA1:
        i = SSL_MD_SHA1_IDX;
        break;
    case SSL_SHA256:
        i = SSL_MD_SHA256_IDX;
        break;
    case SSL_SHA384:
        i = SSL_MD_SHA384_IDX;
        break;
    case SSL_GOST94:
        i = SSL_MD_GOST94_IDX;
        break;
    case SSL_GOST89MAC:
        i = SSL_MD_GOST89MAC_IDX;
        break;
    default:
        i = -1;
        break;
    }
    if ((i < 0) || (i >= SSL_MD_NUM_IDX)) {
        *md = NULL;
        if (mac_pkey_type != NULL)
            *mac_pkey_type = NID_undef;
        if (mac_secret_size != NULL)
            *mac_secret_size = 0;
        if (c->algorithm_mac == SSL_AEAD)
            mac_pkey_type = NULL;
    } else {
        *md = ssl_digest_methods[i];
        if (mac_pkey_type != NULL)
            *mac_pkey_type = ssl_mac_pkey_id[i];
        if (mac_secret_size != NULL)
            *mac_secret_size = ssl_mac_secret_size[i];
    }

    if ((*enc != NULL) &&
        (*md != NULL || (EVP_CIPHER_flags(*enc) & EVP_CIPH_FLAG_AEAD_CIPHER))
        && (!mac_pkey_type || *mac_pkey_type != NID_undef)) {
        const EVP_CIPHER *evp;

        if (s->ssl_version >> 8 != TLS1_VERSION_MAJOR ||
            s->ssl_version < TLS1_VERSION)
            return 1;

#ifdef OPENSSL_FIPS
        if (FIPS_mode())
            return 1;
#endif

        if (c->algorithm_enc == SSL_RC4 &&
            c->algorithm_mac == SSL_MD5 &&
            (evp = EVP_get_cipherbyname("RC4-HMAC-MD5")))
            *enc = evp, *md = NULL;
        else if (c->algorithm_enc == SSL_AES128 &&
                 c->algorithm_mac == SSL_SHA1 &&
                 (evp = EVP_get_cipherbyname("AES-128-CBC-HMAC-SHA1")))
            *enc = evp, *md = NULL;
        else if (c->algorithm_enc == SSL_AES256 &&
                 c->algorithm_mac == SSL_SHA1 &&
                 (evp = EVP_get_cipherbyname("AES-256-CBC-HMAC-SHA1")))
            *enc = evp, *md = NULL;
        else if (c->algorithm_enc == SSL_AES128 &&
                 c->algorithm_mac == SSL_SHA256 &&
                 (evp = EVP_get_cipherbyname("AES-128-CBC-HMAC-SHA256")))
            *enc = evp, *md = NULL;
        else if (c->algorithm_enc == SSL_AES256 &&
                 c->algorithm_mac == SSL_SHA256 &&
                 (evp = EVP_get_cipherbyname("AES-256-CBC-HMAC-SHA256")))
            *enc = evp, *md = NULL;
        return (1);
    } else
        return (0);
}

int ssl_get_handshake_digest(int idx, long *mask, const EVP_MD **md)
{
    if (idx < 0 || idx >= SSL_MD_NUM_IDX) {
        return 0;
    }
    *mask = ssl_handshake_digest_flag[idx];
    if (*mask)
        *md = ssl_digest_methods[idx];
    else
        *md = NULL;
    return 1;
}

#define ITEM_SEP(a) \
        (((a) == ':') || ((a) == ' ') || ((a) == ';') || ((a) == ','))

static void ll_append_tail(CIPHER_ORDER **head, CIPHER_ORDER *curr,
                           CIPHER_ORDER **tail)
{
    if (curr == *tail)
        return;
    if (curr == *head)
        *head = curr->next;
    if (curr->prev != NULL)
        curr->prev->next = curr->next;
    if (curr->next != NULL)
        curr->next->prev = curr->prev;
    (*tail)->next = curr;
    curr->prev = *tail;
    curr->next = NULL;
    *tail = curr;
}

static void ll_append_head(CIPHER_ORDER **head, CIPHER_ORDER *curr,
                           CIPHER_ORDER **tail)
{
    if (curr == *head)
        return;
    if (curr == *tail)
        *tail = curr->prev;
    if (curr->next != NULL)
        curr->next->prev = curr->prev;
    if (curr->prev != NULL)
        curr->prev->next = curr->next;
    (*head)->prev = curr;
    curr->next = *head;
    curr->prev = NULL;
    *head = curr;
}

static void ssl_cipher_get_disabled(unsigned long *mkey, unsigned long *auth,
                                    unsigned long *enc, unsigned long *mac,
                                    unsigned long *ssl)
{
    *mkey = 0;
    *auth = 0;
    *enc = 0;
    *mac = 0;
    *ssl = 0;

#ifdef OPENSSL_NO_RSA
    *mkey |= SSL_kRSA;
    *auth |= SSL_aRSA;
#endif
#ifdef OPENSSL_NO_DSA
    *auth |= SSL_aDSS;
#endif
#ifdef OPENSSL_NO_DH
    *mkey |= SSL_kDHr | SSL_kDHd | SSL_kEDH;
    *auth |= SSL_aDH;
#endif
#ifdef OPENSSL_NO_KRB5
    *mkey |= SSL_kKRB5;
    *auth |= SSL_aKRB5;
#endif
#ifdef OPENSSL_NO_ECDSA
    *auth |= SSL_aECDSA;
#endif
#ifdef OPENSSL_NO_ECDH
    *mkey |= SSL_kECDHe | SSL_kECDHr;
    *auth |= SSL_aECDH;
#endif
#ifdef OPENSSL_NO_PSK
    *mkey |= SSL_kPSK;
    *auth |= SSL_aPSK;
#endif
#ifdef OPENSSL_NO_SRP
    *mkey |= SSL_kSRP;
#endif
    /*
     * Check for presence of GOST 34.10 algorithms, and if they do not
     * present, disable appropriate auth and key exchange
     */
    if (!get_optional_pkey_id("gost94")) {
        *auth |= SSL_aGOST94;
    }
    if (!get_optional_pkey_id("gost2001")) {
        *auth |= SSL_aGOST01;
    }
    /*
     * Disable GOST key exchange if no GOST signature algs are available *
     */
    if ((*auth & (SSL_aGOST94 | SSL_aGOST01)) == (SSL_aGOST94 | SSL_aGOST01)) {
        *mkey |= SSL_kGOST;
    }
#ifdef SSL_FORBID_ENULL
    *enc |= SSL_eNULL;
#endif

    *enc |= (ssl_cipher_methods[SSL_ENC_DES_IDX] == NULL) ? SSL_DES : 0;
    *enc |= (ssl_cipher_methods[SSL_ENC_3DES_IDX] == NULL) ? SSL_3DES : 0;
    *enc |= (ssl_cipher_methods[SSL_ENC_RC4_IDX] == NULL) ? SSL_RC4 : 0;
    *enc |= (ssl_cipher_methods[SSL_ENC_RC2_IDX] == NULL) ? SSL_RC2 : 0;
    *enc |= (ssl_cipher_methods[SSL_ENC_IDEA_IDX] == NULL) ? SSL_IDEA : 0;
    *enc |= (ssl_cipher_methods[SSL_ENC_AES128_IDX] == NULL) ? SSL_AES128 : 0;
    *enc |= (ssl_cipher_methods[SSL_ENC_AES256_IDX] == NULL) ? SSL_AES256 : 0;
    *enc |=
        (ssl_cipher_methods[SSL_ENC_AES128GCM_IDX] ==
         NULL) ? SSL_AES128GCM : 0;
    *enc |=
        (ssl_cipher_methods[SSL_ENC_AES256GCM_IDX] ==
         NULL) ? SSL_AES256GCM : 0;
    *enc |=
        (ssl_cipher_methods[SSL_ENC_CAMELLIA128_IDX] ==
         NULL) ? SSL_CAMELLIA128 : 0;
    *enc |=
        (ssl_cipher_methods[SSL_ENC_CAMELLIA256_IDX] ==
         NULL) ? SSL_CAMELLIA256 : 0;
    *enc |=
        (ssl_cipher_methods[SSL_ENC_GOST89_IDX] ==
         NULL) ? SSL_eGOST2814789CNT : 0;
    *enc |= (ssl_cipher_methods[SSL_ENC_SEED_IDX] == NULL) ? SSL_SEED : 0;

    *mac |= (ssl_digest_methods[SSL_MD_MD5_IDX] == NULL) ? SSL_MD5 : 0;
    *mac |= (ssl_digest_methods[SSL_MD_SHA1_IDX] == NULL) ? SSL_SHA1 : 0;
    *mac |= (ssl_digest_methods[SSL_MD_SHA256_IDX] == NULL) ? SSL_SHA256 : 0;
    *mac |= (ssl_digest_methods[SSL_MD_SHA384_IDX] == NULL) ? SSL_SHA384 : 0;
    *mac |= (ssl_digest_methods[SSL_MD_GOST94_IDX] == NULL) ? SSL_GOST94 : 0;
    *mac |= (ssl_digest_methods[SSL_MD_GOST89MAC_IDX] == NULL
             || ssl_mac_pkey_id[SSL_MD_GOST89MAC_IDX] ==
             NID_undef) ? SSL_GOST89MAC : 0;

}

static void ssl_cipher_collect_ciphers(const SSL_METHOD *ssl_method,
                                       int num_of_ciphers,
                                       unsigned long disabled_mkey,
                                       unsigned long disabled_auth,
                                       unsigned long disabled_enc,
                                       unsigned long disabled_mac,
                                       unsigned long disabled_ssl,
                                       CIPHER_ORDER *co_list,
                                       CIPHER_ORDER **head_p,
                                       CIPHER_ORDER **tail_p)
{
    int i, co_list_num;
    const SSL_CIPHER *c;

    /*
     * We have num_of_ciphers descriptions compiled in, depending on the
     * method selected (SSLv2 and/or SSLv3, TLSv1 etc).
     * These will later be sorted in a linked list with at most num
     * entries.
     */

    /* Get the initial list of ciphers */
    co_list_num = 0;            /* actual count of ciphers */
    for (i = 0; i < num_of_ciphers; i++) {
        c = ssl_method->get_cipher(i);
        /* drop those that use any of that is not available */
        if ((c != NULL) && c->valid &&
#ifdef OPENSSL_FIPS
            (!FIPS_mode() || (c->algo_strength & SSL_FIPS)) &&
#endif
            !(c->algorithm_mkey & disabled_mkey) &&
            !(c->algorithm_auth & disabled_auth) &&
            !(c->algorithm_enc & disabled_enc) &&
            !(c->algorithm_mac & disabled_mac) &&
            !(c->algorithm_ssl & disabled_ssl)) {
            co_list[co_list_num].cipher = c;
            co_list[co_list_num].next = NULL;
            co_list[co_list_num].prev = NULL;
            co_list[co_list_num].active = 0;
            co_list_num++;
#ifdef KSSL_DEBUG
            fprintf(stderr, "\t%d: %s %lx %lx %lx\n", i, c->name, c->id,
                    c->algorithm_mkey, c->algorithm_auth);
#endif                          /* KSSL_DEBUG */
            /*
             * if (!sk_push(ca_list,(char *)c)) goto err;
             */
        }
    }

    /*
     * Prepare linked list from list entries
     */
    if (co_list_num > 0) {
        co_list[0].prev = NULL;

        if (co_list_num > 1) {
            co_list[0].next = &co_list[1];

            for (i = 1; i < co_list_num - 1; i++) {
                co_list[i].prev = &co_list[i - 1];
                co_list[i].next = &co_list[i + 1];
            }

            co_list[co_list_num - 1].prev = &co_list[co_list_num - 2];
        }

        co_list[co_list_num - 1].next = NULL;

        *head_p = &co_list[0];
        *tail_p = &co_list[co_list_num - 1];
    }
}

static void ssl_cipher_collect_aliases(const SSL_CIPHER **ca_list,
                                       int num_of_group_aliases,
                                       unsigned long disabled_mkey,
                                       unsigned long disabled_auth,
                                       unsigned long disabled_enc,
                                       unsigned long disabled_mac,
                                       unsigned long disabled_ssl,
                                       CIPHER_ORDER *head)
{
    CIPHER_ORDER *ciph_curr;
    const SSL_CIPHER **ca_curr;
    int i;
    unsigned long mask_mkey = ~disabled_mkey;
    unsigned long mask_auth = ~disabled_auth;
    unsigned long mask_enc = ~disabled_enc;
    unsigned long mask_mac = ~disabled_mac;
    unsigned long mask_ssl = ~disabled_ssl;

    /*
     * First, add the real ciphers as already collected
     */
    ciph_curr = head;
    ca_curr = ca_list;
    while (ciph_curr != NULL) {
        *ca_curr = ciph_curr->cipher;
        ca_curr++;
        ciph_curr = ciph_curr->next;
    }

    /*
     * Now we add the available ones from the cipher_aliases[] table.
     * They represent either one or more algorithms, some of which
     * in any affected category must be supported (set in enabled_mask),
     * or represent a cipher strength value (will be added in any case because algorithms=0).
     */
    for (i = 0; i < num_of_group_aliases; i++) {
        unsigned long algorithm_mkey = cipher_aliases[i].algorithm_mkey;
        unsigned long algorithm_auth = cipher_aliases[i].algorithm_auth;
        unsigned long algorithm_enc = cipher_aliases[i].algorithm_enc;
        unsigned long algorithm_mac = cipher_aliases[i].algorithm_mac;
        unsigned long algorithm_ssl = cipher_aliases[i].algorithm_ssl;

        if (algorithm_mkey)
            if ((algorithm_mkey & mask_mkey) == 0)
                continue;

        if (algorithm_auth)
            if ((algorithm_auth & mask_auth) == 0)
                continue;

        if (algorithm_enc)
            if ((algorithm_enc & mask_enc) == 0)
                continue;

        if (algorithm_mac)
            if ((algorithm_mac & mask_mac) == 0)
                continue;

        if (algorithm_ssl)
            if ((algorithm_ssl & mask_ssl) == 0)
                continue;

        *ca_curr = (SSL_CIPHER *)(cipher_aliases + i);
        ca_curr++;
    }

    *ca_curr = NULL;            /* end of list */
}

static void ssl_cipher_apply_rule(unsigned long cipher_id,
                                  unsigned long alg_mkey,
                                  unsigned long alg_auth,
                                  unsigned long alg_enc,
                                  unsigned long alg_mac,
                                  unsigned long alg_ssl,
                                  unsigned long algo_strength, int rule,
                                  int strength_bits, CIPHER_ORDER **head_p,
                                  CIPHER_ORDER **tail_p)
{
    CIPHER_ORDER *head, *tail, *curr, *next, *last;
    const SSL_CIPHER *cp;
    int reverse = 0;

#ifdef CIPHER_DEBUG
    fprintf(stderr,
            "Applying rule %d with %08lx/%08lx/%08lx/%08lx/%08lx %08lx (%d)\n",
            rule, alg_mkey, alg_auth, alg_enc, alg_mac, alg_ssl,
            algo_strength, strength_bits);
#endif

    if (rule == CIPHER_DEL)
        reverse = 1;            /* needed to maintain sorting between
                                 * currently deleted ciphers */

    head = *head_p;
    tail = *tail_p;

    if (reverse) {
        next = tail;
        last = head;
    } else {
        next = head;
        last = tail;
    }

    curr = NULL;
    for (;;) {
        if (curr == last)
            break;

        curr = next;

        if (curr == NULL)
            break;

        next = reverse ? curr->prev : curr->next;

        cp = curr->cipher;

        /*
         * Selection criteria is either the value of strength_bits
         * or the algorithms used.
         */
        if (strength_bits >= 0) {
            if (strength_bits != cp->strength_bits)
                continue;
        } else {
#ifdef CIPHER_DEBUG
            fprintf(stderr,
                    "\nName: %s:\nAlgo = %08lx/%08lx/%08lx/%08lx/%08lx Algo_strength = %08lx\n",
                    cp->name, cp->algorithm_mkey, cp->algorithm_auth,
                    cp->algorithm_enc, cp->algorithm_mac, cp->algorithm_ssl,
                    cp->algo_strength);
#endif
#ifdef OPENSSL_SSL_DEBUG_BROKEN_PROTOCOL
            if (cipher_id && cipher_id != cp->id)
                continue;
#endif
            if (alg_mkey && !(alg_mkey & cp->algorithm_mkey))
                continue;
            if ((alg_mkey & SSL_kEECDH) && (alg_mkey ^ SSL_kEECDH)) {
                if (!(cp->algorithm_mkey & SSL_kEECDH)) 
                    continue;
                unsigned long alg_mkey_sans_EECDH = alg_mkey ^ SSL_kEECDH;
                if (!(cp->algorithm_mkey & alg_mkey_sans_EECDH)) 
                    continue;
            }
            if ((cp->algorithm_mkey & SSL_kEECDH) && (cp->algorithm_mkey ^ SSL_kEECDH)) {
                if (!(alg_mkey & SSL_kEECDH)) 
                    continue;
                unsigned long cp_alg_mkey_sans_EECDH = cp->algorithm_mkey ^ SSL_kEECDH;
                if (!(alg_mkey & cp_alg_mkey_sans_EECDH)) 
                    continue;
            }
            if (alg_auth && !(alg_auth & cp->algorithm_auth))
                continue;
            if (alg_enc && !(alg_enc & cp->algorithm_enc))
                continue;
            if (alg_mac && !(alg_mac & cp->algorithm_mac))
                continue;
            if (alg_ssl && !(alg_ssl & cp->algorithm_ssl))
                continue;
            if ((algo_strength & SSL_EXP_MASK)
                && !(algo_strength & SSL_EXP_MASK & cp->algo_strength))
                continue;
            if ((algo_strength & SSL_STRONG_MASK)
                && !(algo_strength & SSL_STRONG_MASK & cp->algo_strength))
                continue;
            if ((algo_strength & SSL_NOT_DEFAULT)
                && !(cp->algo_strength & SSL_NOT_DEFAULT))
                continue;
        }

#ifdef CIPHER_DEBUG
        fprintf(stderr, "Action = %d\n", rule);
#endif

        /* add the cipher if it has not been added yet. */
        if (rule == CIPHER_ADD) {
            /* reverse == 0 */
            if (!curr->active) {
                ll_append_tail(&head, curr, &tail);
                curr->active = 1;
            }
        }
        /* Move the added cipher to this location */
        else if (rule == CIPHER_ORD) {
            /* reverse == 0 */
            if (curr->active) {
                ll_append_tail(&head, curr, &tail);
            }
        } else if (rule == CIPHER_DEL) {
            /* reverse == 1 */
            if (curr->active) {
                /*
                 * most recently deleted ciphersuites get best positions for
                 * any future CIPHER_ADD (note that the CIPHER_DEL loop works
                 * in reverse to maintain the order)
                 */
                ll_append_head(&head, curr, &tail);
                curr->active = 0;
            }
        } else if (rule == CIPHER_KILL) {
            /* reverse == 0 */
            if (head == curr)
                head = curr->next;
            else
                curr->prev->next = curr->next;
            if (tail == curr)
                tail = curr->prev;
            curr->active = 0;
            if (curr->next != NULL)
                curr->next->prev = curr->prev;
            if (curr->prev != NULL)
                curr->prev->next = curr->next;
            curr->next = NULL;
            curr->prev = NULL;
        }
    }

    *head_p = head;
    *tail_p = tail;
}

static int ssl_cipher_strength_sort(CIPHER_ORDER **head_p,
                                    CIPHER_ORDER **tail_p)
{
    int max_strength_bits, i, *number_uses;
    CIPHER_ORDER *curr;

    /*
     * This routine sorts the ciphers with descending strength. The sorting
     * must keep the pre-sorted sequence, so we apply the normal sorting
     * routine as '+' movement to the end of the list.
     */
    max_strength_bits = 0;
    curr = *head_p;
    while (curr != NULL) {
        if (curr->active && (curr->cipher->strength_bits > max_strength_bits))
            max_strength_bits = curr->cipher->strength_bits;
        curr = curr->next;
    }

    number_uses = OPENSSL_malloc((max_strength_bits + 1) * sizeof(int));
    if (!number_uses) {
        SSLerr(SSL_F_SSL_CIPHER_STRENGTH_SORT, ERR_R_MALLOC_FAILURE);
        return (0);
    }
    memset(number_uses, 0, (max_strength_bits + 1) * sizeof(int));

    /*
     * Now find the strength_bits values actually used
     */
    curr = *head_p;
    while (curr != NULL) {
        if (curr->active)
            number_uses[curr->cipher->strength_bits]++;
        curr = curr->next;
    }
    /*
     * Go through the list of used strength_bits values in descending
     * order.
     */
    for (i = max_strength_bits; i >= 0; i--)
        if (number_uses[i] > 0)
            ssl_cipher_apply_rule(0, 0, 0, 0, 0, 0, 0, CIPHER_ORD, i, head_p,
                                  tail_p);

    OPENSSL_free(number_uses);
    return (1);
}

static int ssl_cipher_process_rulestr(const char *rule_str,
                                      CIPHER_ORDER **head_p,
                                      CIPHER_ORDER **tail_p,
                                      const SSL_CIPHER **ca_list)
{
    unsigned long alg_mkey, alg_auth, alg_enc, alg_mac, alg_ssl,
        algo_strength;
    const char *l, *buf;
    int j, multi, found, rule, retval, ok, buflen;
    unsigned long cipher_id = 0;
    char ch;

    retval = 1;
    l = rule_str;
    for (;;) {
        ch = *l;

        if (ch == '\0')
            break;              /* done */
        if (ch == '-') {
            rule = CIPHER_DEL;
            l++;
        } else if (ch == '+') {
            rule = CIPHER_ORD;
            l++;
        } else if (ch == '!') {
            rule = CIPHER_KILL;
            l++;
        } else if (ch == '@') {
            rule = CIPHER_SPECIAL;
            l++;
        } else {
            rule = CIPHER_ADD;
        }

        if (ITEM_SEP(ch)) {
            l++;
            continue;
        }

        alg_mkey = 0;
        alg_auth = 0;
        alg_enc = 0;
        alg_mac = 0;
        alg_ssl = 0;
        algo_strength = 0;

        for (;;) {
            ch = *l;
            buf = l;
            buflen = 0;
#ifndef CHARSET_EBCDIC
            while (((ch >= 'A') && (ch <= 'Z')) ||
                   ((ch >= '0') && (ch <= '9')) ||
                   ((ch >= 'a') && (ch <= 'z')) || (ch == '-') || (ch == '.'))
#else
            while (isalnum((unsigned char)ch) || (ch == '-') || (ch == '.'))
#endif
            {
                ch = *(++l);
                buflen++;
            }

            if (buflen == 0) {
                /*
                 * We hit something we cannot deal with,
                 * it is no command or separator nor
                 * alphanumeric, so we call this an error.
                 */
                SSLerr(SSL_F_SSL_CIPHER_PROCESS_RULESTR,
                       SSL_R_INVALID_COMMAND);
                retval = found = 0;
                l++;
                break;
            }

            if (rule == CIPHER_SPECIAL) {
                found = 0;      /* unused -- avoid compiler warning */
                break;          /* special treatment */
            }

            /* check for multi-part specification */
            if (ch == '+') {
                multi = 1;
                l++;
            } else
                multi = 0;

            /*
             * Now search for the cipher alias in the ca_list. Be careful
             * with the strncmp, because the "buflen" limitation
             * will make the rule "ADH:SOME" and the cipher
             * "ADH-MY-CIPHER" look like a match for buflen=3.
             * So additionally check whether the cipher name found
             * has the correct length. We can save a strlen() call:
             * just checking for the '\0' at the right place is
             * sufficient, we have to strncmp() anyway. (We cannot
             * use strcmp(), because buf is not '\0' terminated.)
             */
            j = found = 0;
            cipher_id = 0;
            while (ca_list[j]) {
                if (!strncmp(buf, ca_list[j]->name, buflen) &&
                    (ca_list[j]->name[buflen] == '\0')) {
                    found = 1;
                    break;
                } else
                    j++;
            }

            if (!found)
                break;          /* ignore this entry */

            if (ca_list[j]->algorithm_mkey) {
                if (alg_mkey) {
                    alg_mkey &= ca_list[j]->algorithm_mkey;
                    if (!alg_mkey) {
                        found = 0;
                        break;
                    }
                } else
                    alg_mkey = ca_list[j]->algorithm_mkey;
            }

            if (ca_list[j]->algorithm_auth) {
                if (alg_auth) {
                    alg_auth &= ca_list[j]->algorithm_auth;
                    if (!alg_auth) {
                        found = 0;
                        break;
                    }
                } else
                    alg_auth = ca_list[j]->algorithm_auth;
            }

            if (ca_list[j]->algorithm_enc) {
                if (alg_enc) {
                    alg_enc &= ca_list[j]->algorithm_enc;
                    if (!alg_enc) {
                        found = 0;
                        break;
                    }
                } else
                    alg_enc = ca_list[j]->algorithm_enc;
            }

            if (ca_list[j]->algorithm_mac) {
                if (alg_mac) {
                    alg_mac &= ca_list[j]->algorithm_mac;
                    if (!alg_mac) {
                        found = 0;
                        break;
                    }
                } else
                    alg_mac = ca_list[j]->algorithm_mac;
            }

            if (ca_list[j]->algo_strength & SSL_EXP_MASK) {
                if (algo_strength & SSL_EXP_MASK) {
                    algo_strength &=
                        (ca_list[j]->algo_strength & SSL_EXP_MASK) |
                        ~SSL_EXP_MASK;
                    if (!(algo_strength & SSL_EXP_MASK)) {
                        found = 0;
                        break;
                    }
                } else
                    algo_strength |= ca_list[j]->algo_strength & SSL_EXP_MASK;
            }

            if (ca_list[j]->algo_strength & SSL_STRONG_MASK) {
                if (algo_strength & SSL_STRONG_MASK) {
                    algo_strength &=
                        (ca_list[j]->algo_strength & SSL_STRONG_MASK) |
                        ~SSL_STRONG_MASK;
                    if (!(algo_strength & SSL_STRONG_MASK)) {
                        found = 0;
                        break;
                    }
                } else
                    algo_strength |=
                        ca_list[j]->algo_strength & SSL_STRONG_MASK;
            }

            if (ca_list[j]->algo_strength & SSL_NOT_DEFAULT) {
                algo_strength |= SSL_NOT_DEFAULT;
            }

            if (ca_list[j]->valid) {
                /*
                 * explicit ciphersuite found; its protocol version does not
                 * become part of the search pattern!
                 */

                cipher_id = ca_list[j]->id;
            } else {
                /*
                 * not an explicit ciphersuite; only in this case, the
                 * protocol version is considered part of the search pattern
                 */

                if (ca_list[j]->algorithm_ssl) {
                    if (alg_ssl) {
                        alg_ssl &= ca_list[j]->algorithm_ssl;
                        if (!alg_ssl) {
                            found = 0;
                            break;
                        }
                    } else
                        alg_ssl = ca_list[j]->algorithm_ssl;
                }
            }

            if (!multi)
                break;
        }

        /*
         * Ok, we have the rule, now apply it
         */
        if (rule == CIPHER_SPECIAL) { /* special command */
            ok = 0;
            if ((buflen == 8) && !strncmp(buf, "STRENGTH", 8))
                ok = ssl_cipher_strength_sort(head_p, tail_p);
            else
                SSLerr(SSL_F_SSL_CIPHER_PROCESS_RULESTR,
                       SSL_R_INVALID_COMMAND);
            if (ok == 0)
                retval = 0;
            /*
             * We do not support any "multi" options
             * together with "@", so throw away the
             * rest of the command, if any left, until
             * end or ':' is found.
             */
            while ((*l != '\0') && !ITEM_SEP(*l))
                l++;
        } else if (found) {
            ssl_cipher_apply_rule(cipher_id,
                                  alg_mkey, alg_auth, alg_enc, alg_mac,
                                  alg_ssl, algo_strength, rule, -1, head_p,
                                  tail_p);
        } else {
            while ((*l != '\0') && !ITEM_SEP(*l))
                l++;
        }
        if (*l == '\0')
            break;              /* done */
    }

    return (retval);
}

#ifndef OPENSSL_NO_EC
static int check_suiteb_cipher_list(const SSL_METHOD *meth, CERT *c,
                                    const char **prule_str)
{
    unsigned int suiteb_flags = 0, suiteb_comb2 = 0;
    if (strncmp(*prule_str, "SUITEB128ONLY", 13) == 0) {
        suiteb_flags = SSL_CERT_FLAG_SUITEB_128_LOS_ONLY;
    } else if (strncmp(*prule_str, "SUITEB128C2", 11) == 0) {
        suiteb_comb2 = 1;
        suiteb_flags = SSL_CERT_FLAG_SUITEB_128_LOS;
    } else if (strncmp(*prule_str, "SUITEB128", 9) == 0) {
        suiteb_flags = SSL_CERT_FLAG_SUITEB_128_LOS;
    } else if (strncmp(*prule_str, "SUITEB192", 9) == 0) {
        suiteb_flags = SSL_CERT_FLAG_SUITEB_192_LOS;
    }

    if (suiteb_flags) {
        c->cert_flags &= ~SSL_CERT_FLAG_SUITEB_128_LOS;
        c->cert_flags |= suiteb_flags;
    } else
        suiteb_flags = c->cert_flags & SSL_CERT_FLAG_SUITEB_128_LOS;

    if (!suiteb_flags)
        return 1;
    /* Check version: if TLS 1.2 ciphers allowed we can use Suite B */

    if (!(meth->ssl3_enc->enc_flags & SSL_ENC_FLAG_TLS1_2_CIPHERS)) {
        if (meth->ssl3_enc->enc_flags & SSL_ENC_FLAG_DTLS)
            SSLerr(SSL_F_CHECK_SUITEB_CIPHER_LIST,
                   SSL_R_ONLY_DTLS_1_2_ALLOWED_IN_SUITEB_MODE);
        else
            SSLerr(SSL_F_CHECK_SUITEB_CIPHER_LIST,
                   SSL_R_ONLY_TLS_1_2_ALLOWED_IN_SUITEB_MODE);
        return 0;
    }
# ifndef OPENSSL_NO_ECDH
    switch (suiteb_flags) {
    case SSL_CERT_FLAG_SUITEB_128_LOS:
        if (suiteb_comb2)
            *prule_str = "ECDHE-ECDSA-AES256-GCM-SHA384";
        else
            *prule_str =
                "ECDHE-ECDSA-AES128-GCM-SHA256:ECDHE-ECDSA-AES256-GCM-SHA384";
        break;
    case SSL_CERT_FLAG_SUITEB_128_LOS_ONLY:
        *prule_str = "ECDHE-ECDSA-AES128-GCM-SHA256";
        break;
    case SSL_CERT_FLAG_SUITEB_192_LOS:
        *prule_str = "ECDHE-ECDSA-AES256-GCM-SHA384";
        break;
    }
    /* Set auto ECDH parameter determination */
    c->ecdh_tmp_auto = 1;
    return 1;
# else
    SSLerr(SSL_F_CHECK_SUITEB_CIPHER_LIST,
           SSL_R_ECDH_REQUIRED_FOR_SUITEB_MODE);
    return 0;
# endif
}
#endif

STACK_OF(SSL_CIPHER) *ssl_create_cipher_list(const SSL_METHOD *ssl_method, STACK_OF(SSL_CIPHER)
                                             **cipher_list, STACK_OF(SSL_CIPHER)
                                             **cipher_list_by_id,
                                             const char *rule_str, CERT *c)
{
    int ok, num_of_ciphers, num_of_alias_max, num_of_group_aliases;
    unsigned long disabled_mkey, disabled_auth, disabled_enc, disabled_mac,
        disabled_ssl;
    STACK_OF(SSL_CIPHER) *cipherstack, *tmp_cipher_list;
    const char *rule_p;
    CIPHER_ORDER *co_list = NULL, *head = NULL, *tail = NULL, *curr;
    const SSL_CIPHER **ca_list = NULL;

    /*
     * Return with error if nothing to do.
     */
    if (rule_str == NULL || cipher_list == NULL || cipher_list_by_id == NULL)
        return NULL;
#ifndef OPENSSL_NO_EC
    if (!check_suiteb_cipher_list(ssl_method, c, &rule_str))
        return NULL;
#endif

    /*
     * To reduce the work to do we only want to process the compiled
     * in algorithms, so we first get the mask of disabled ciphers.
     */
    ssl_cipher_get_disabled(&disabled_mkey, &disabled_auth, &disabled_enc,
                            &disabled_mac, &disabled_ssl);

    /*
     * Now we have to collect the available ciphers from the compiled
     * in ciphers. We cannot get more than the number compiled in, so
     * it is used for allocation.
     */
    num_of_ciphers = ssl_method->num_ciphers();
#ifdef KSSL_DEBUG
    fprintf(stderr, "ssl_create_cipher_list() for %d ciphers\n",
            num_of_ciphers);
#endif                          /* KSSL_DEBUG */
    co_list =
        (CIPHER_ORDER *)OPENSSL_malloc(sizeof(CIPHER_ORDER) * num_of_ciphers);
    if (co_list == NULL) {
        SSLerr(SSL_F_SSL_CREATE_CIPHER_LIST, ERR_R_MALLOC_FAILURE);
        return (NULL);          /* Failure */
    }

    ssl_cipher_collect_ciphers(ssl_method, num_of_ciphers,
                               disabled_mkey, disabled_auth, disabled_enc,
                               disabled_mac, disabled_ssl, co_list, &head,
                               &tail);

    /* Now arrange all ciphers by preference: */

    /*
     * Everything else being equal, prefer ephemeral ECDH over other key
     * exchange mechanisms
     */
    ssl_cipher_apply_rule(0, SSL_kEECDH, 0, 0, 0, 0, 0, CIPHER_ADD, -1, &head,
                          &tail);
    ssl_cipher_apply_rule(0, SSL_kEECDH, 0, 0, 0, 0, 0, CIPHER_DEL, -1, &head,
                          &tail);

    /* AES is our preferred symmetric cipher */
    ssl_cipher_apply_rule(0, 0, 0, SSL_AES, 0, 0, 0, CIPHER_ADD, -1, &head,
                          &tail);

    /* Temporarily enable everything else for sorting */
    ssl_cipher_apply_rule(0, 0, 0, 0, 0, 0, 0, CIPHER_ADD, -1, &head, &tail);

    /* Low priority for MD5 */
    ssl_cipher_apply_rule(0, 0, 0, 0, SSL_MD5, 0, 0, CIPHER_ORD, -1, &head,
                          &tail);

    /*
     * Move anonymous ciphers to the end.  Usually, these will remain
     * disabled. (For applications that allow them, they aren't too bad, but
     * we prefer authenticated ciphers.)
     */
    ssl_cipher_apply_rule(0, 0, SSL_aNULL, 0, 0, 0, 0, CIPHER_ORD, -1, &head,
                          &tail);

    /* Move ciphers without forward secrecy to the end */
    ssl_cipher_apply_rule(0, 0, SSL_aECDH, 0, 0, 0, 0, CIPHER_ORD, -1, &head,
                          &tail);
    /*
     * ssl_cipher_apply_rule(0, 0, SSL_aDH, 0, 0, 0, 0, CIPHER_ORD, -1,
     * &head, &tail);
     */
    ssl_cipher_apply_rule(0, SSL_kRSA, 0, 0, 0, 0, 0, CIPHER_ORD, -1, &head,
                          &tail);
    ssl_cipher_apply_rule(0, SSL_kPSK, 0, 0, 0, 0, 0, CIPHER_ORD, -1, &head,
                          &tail);
    ssl_cipher_apply_rule(0, SSL_kKRB5, 0, 0, 0, 0, 0, CIPHER_ORD, -1, &head,
                          &tail);

    /* RC4 is sort-of broken -- move the the end */
    ssl_cipher_apply_rule(0, 0, 0, SSL_RC4, 0, 0, 0, CIPHER_ORD, -1, &head,
                          &tail);

    /*
     * Now sort by symmetric encryption strength.  The above ordering remains
     * in force within each class
     */
    if (!ssl_cipher_strength_sort(&head, &tail)) {
        OPENSSL_free(co_list);
        return NULL;
    }

    /* Now disable everything (maintaining the ordering!) */
    ssl_cipher_apply_rule(0, 0, 0, 0, 0, 0, 0, CIPHER_DEL, -1, &head, &tail);

    /*
     * We also need cipher aliases for selecting based on the rule_str.
     * There might be two types of entries in the rule_str: 1) names
     * of ciphers themselves 2) aliases for groups of ciphers.
     * For 1) we need the available ciphers and for 2) the cipher
     * groups of cipher_aliases added together in one list (otherwise
     * we would be happy with just the cipher_aliases table).
     */
    num_of_group_aliases = sizeof(cipher_aliases) / sizeof(SSL_CIPHER);
    num_of_alias_max = num_of_ciphers + num_of_group_aliases + 1;
    ca_list = OPENSSL_malloc(sizeof(SSL_CIPHER *) * num_of_alias_max);
    if (ca_list == NULL) {
        OPENSSL_free(co_list);
        SSLerr(SSL_F_SSL_CREATE_CIPHER_LIST, ERR_R_MALLOC_FAILURE);
        return (NULL);          /* Failure */
    }
    ssl_cipher_collect_aliases(ca_list, num_of_group_aliases,
                               disabled_mkey, disabled_auth, disabled_enc,
                               disabled_mac, disabled_ssl, head);

    /*
     * If the rule_string begins with DEFAULT, apply the default rule
     * before using the (possibly available) additional rules.
     */
    ok = 1;
    rule_p = rule_str;
    if (strncmp(rule_str, "DEFAULT", 7) == 0) {
        ok = ssl_cipher_process_rulestr(SSL_DEFAULT_CIPHER_LIST,
                                        &head, &tail, ca_list);
        rule_p += 7;
        if (*rule_p == ':')
            rule_p++;
    }

    if (ok && (strlen(rule_p) > 0))
        ok = ssl_cipher_process_rulestr(rule_p, &head, &tail, ca_list);

    OPENSSL_free((void *)ca_list); /* Not needed anymore */

    if (!ok) {                  /* Rule processing failure */
        OPENSSL_free(co_list);
        return (NULL);
    }

    /*
     * Allocate new "cipherstack" for the result, return with error
     * if we cannot get one.
     */
    if ((cipherstack = sk_SSL_CIPHER_new_null()) == NULL) {
        OPENSSL_free(co_list);
        return (NULL);
    }

    /*
     * The cipher selection for the list is done. The ciphers are added
     * to the resulting precedence to the STACK_OF(SSL_CIPHER).
     */
    for (curr = head; curr != NULL; curr = curr->next) {
#ifdef OPENSSL_FIPS
        if (curr->active
            && (!FIPS_mode() || curr->cipher->algo_strength & SSL_FIPS))
#else
        if (curr->active)
#endif
        {
            sk_SSL_CIPHER_push(cipherstack, curr->cipher);
#ifdef CIPHER_DEBUG
            fprintf(stderr, "<%s>\n", curr->cipher->name);
#endif
        }
    }
    OPENSSL_free(co_list);      /* Not needed any longer */

    tmp_cipher_list = sk_SSL_CIPHER_dup(cipherstack);
    if (tmp_cipher_list == NULL) {
        sk_SSL_CIPHER_free(cipherstack);
        return NULL;
    }
    if (*cipher_list != NULL)
        sk_SSL_CIPHER_free(*cipher_list);
    *cipher_list = cipherstack;
    if (*cipher_list_by_id != NULL)
        sk_SSL_CIPHER_free(*cipher_list_by_id);
    *cipher_list_by_id = tmp_cipher_list;
    (void)sk_SSL_CIPHER_set_cmp_func(*cipher_list_by_id,
                                     ssl_cipher_ptr_id_cmp);

    sk_SSL_CIPHER_sort(*cipher_list_by_id);
    return (cipherstack);
}

char *SSL_CIPHER_description(const SSL_CIPHER *cipher, char *buf, int len)
{
    int is_export, pkl, kl;
    const char *ver, *exp_str;
    const char *kx, *au, *enc, *mac;
    unsigned long alg_mkey, alg_auth, alg_enc, alg_mac, alg_ssl, alg2;
#ifdef KSSL_DEBUG
    static const char *format =
        "%-23s %s Kx=%-8s Au=%-4s Enc=%-9s Mac=%-4s%s AL=%lx/%lx/%lx/%lx/%lx\n";
#else
    static const char *format =
        "%-23s %s Kx=%-8s Au=%-4s Enc=%-9s Mac=%-4s%s\n";
#endif                          /* KSSL_DEBUG */

    alg_mkey = cipher->algorithm_mkey;
    alg_auth = cipher->algorithm_auth;
    alg_enc = cipher->algorithm_enc;
    alg_mac = cipher->algorithm_mac;
    alg_ssl = cipher->algorithm_ssl;

    alg2 = cipher->algorithm2;

    is_export = SSL_C_IS_EXPORT(cipher);
    pkl = SSL_C_EXPORT_PKEYLENGTH(cipher);
    kl = SSL_C_EXPORT_KEYLENGTH(cipher);
    exp_str = is_export ? " export" : "";

    if (alg_ssl & SSL_SSLV2)
        ver = "SSLv2";
    else if (alg_ssl & SSL_SSLV3)
        ver = "SSLv3";
    else if (alg_ssl & SSL_TLSV1_2)
        ver = "TLSv1.2";
    else
        ver = "unknown";

    switch (alg_mkey) {
    case SSL_kRSA:
        kx = is_export ? (pkl == 512 ? "RSA(512)" : "RSA(1024)") : "RSA";
        break;
    case SSL_kDHr:
        kx = "DH/RSA";
        break;
    case SSL_kDHd:
        kx = "DH/DSS";
        break;
    case SSL_kKRB5:
        kx = "KRB5";
        break;
    case SSL_kEDH:
        kx = is_export ? (pkl == 512 ? "DH(512)" : "DH(1024)") : "DH";
        break;
    case SSL_kECDHr:
        kx = "ECDH/RSA";
        break;
    case SSL_kECDHe:
        kx = "ECDH/ECDSA";
        break;
    case SSL_kEECDH:
        kx = "ECDH";
        break;
    case SSL_kOQSKEX_GENERIC:
        kx = "OQSKEX-GENERIC";
        break;
    case SSL_kOQSKEX_RLWE_BCNS15:
        kx = "OQSKEX-RLWE-BCNS15";
        break;
    case SSL_kOQSKEX_RLWE_NEWHOPE:
        kx = "OQSKEX-RLWE-NEWHOPE";
        break;
    case SSL_kOQSKEX_RLWE_MSRLN16:
        kx = "OQSKEX-RLWE-MSRLN16";
        break;
    case SSL_kOQSKEX_LWE_FRODO_RECOMMENDED:
        kx = "OQSKEX-LWE-FRODO-RECOMMENDED";
        break;
    case SSL_kOQSKEX_SIDH_MSR:
        kx = "OQSKEX-SIDH-MSR";
        break;
    case SSL_kOQSKEX_SIDH_IQC_REF:
        kx = "OQSKEX-SIDH-IQC-REF";
        break;
    case SSL_kOQSKEX_CODE_MCBITS:
        kx = "OQSKEX-CODE-MCBITS";
        break;
    case SSL_kOQSKEX_NTRU:
        kx = "OQSKEX-NTRU";
        break;
    case SSL_kOQSKEX_MLWE_KYBER:
        kx = "OQSKEX-MLWE-KYBER";
        break;
    case SSL_kPSK:
        kx = "PSK";
        break;
    case SSL_kSRP:
        kx = "SRP";
        break;
    case SSL_kGOST:
        kx = "GOST";
        break;
    default:
        kx = "unknown";
    }

    switch (alg_auth) {
    case SSL_aRSA:
        au = "RSA";
        break;
    case SSL_aDSS:
        au = "DSS";
        break;
    case SSL_aDH:
        au = "DH";
        break;
    case SSL_aKRB5:
        au = "KRB5";
        break;
    case SSL_aECDH:
        au = "ECDH";
        break;
    case SSL_aNULL:
        au = "None";
        break;
    case SSL_aECDSA:
        au = "ECDSA";
        break;
    case SSL_aPSK:
        au = "PSK";
        break;
    case SSL_aSRP:
        au = "SRP";
        break;
    case SSL_aGOST94:
        au = "GOST94";
        break;
    case SSL_aGOST01:
        au = "GOST01";
        break;
    default:
        au = "unknown";
        break;
    }

    switch (alg_enc) {
    case SSL_DES:
        enc = (is_export && kl == 5) ? "DES(40)" : "DES(56)";
        break;
    case SSL_3DES:
        enc = "3DES(168)";
        break;
    case SSL_RC4:
        enc = is_export ? (kl == 5 ? "RC4(40)" : "RC4(56)")
            : ((alg2 & SSL2_CF_8_BYTE_ENC) ? "RC4(64)" : "RC4(128)");
        break;
    case SSL_RC2:
        enc = is_export ? (kl == 5 ? "RC2(40)" : "RC2(56)") : "RC2(128)";
        break;
    case SSL_IDEA:
        enc = "IDEA(128)";
        break;
    case SSL_eNULL:
        enc = "None";
        break;
    case SSL_AES128:
        enc = "AES(128)";
        break;
    case SSL_AES256:
        enc = "AES(256)";
        break;
    case SSL_AES128GCM:
        enc = "AESGCM(128)";
        break;
    case SSL_AES256GCM:
        enc = "AESGCM(256)";
        break;
    case SSL_CAMELLIA128:
        enc = "Camellia(128)";
        break;
    case SSL_CAMELLIA256:
        enc = "Camellia(256)";
        break;
    case SSL_SEED:
        enc = "SEED(128)";
        break;
    case SSL_eGOST2814789CNT:
        enc = "GOST89(256)";
        break;
    default:
        enc = "unknown";
        break;
    }

    switch (alg_mac) {
    case SSL_MD5:
        mac = "MD5";
        break;
    case SSL_SHA1:
        mac = "SHA1";
        break;
    case SSL_SHA256:
        mac = "SHA256";
        break;
    case SSL_SHA384:
        mac = "SHA384";
        break;
    case SSL_AEAD:
        mac = "AEAD";
        break;
    case SSL_GOST89MAC:
        mac = "GOST89";
        break;
    case SSL_GOST94:
        mac = "GOST94";
        break;
    default:
        mac = "unknown";
        break;
    }

    if (buf == NULL) {
        len = 128;
        buf = OPENSSL_malloc(len);
        if (buf == NULL)
            return ("OPENSSL_malloc Error");
    } else if (len < 128)
        return ("Buffer too small");

#ifdef KSSL_DEBUG
    BIO_snprintf(buf, len, format, cipher->name, ver, kx, au, enc, mac,
                 exp_str, alg_mkey, alg_auth, alg_enc, alg_mac, alg_ssl);
#else
    BIO_snprintf(buf, len, format, cipher->name, ver, kx, au, enc, mac,
                 exp_str);
#endif                          /* KSSL_DEBUG */
    return (buf);
}

char *SSL_CIPHER_get_version(const SSL_CIPHER *c)
{
    int i;

    if (c == NULL)
        return ("(NONE)");
    i = (int)(c->id >> 24L);
    if (i == 3)
        return ("TLSv1/SSLv3");
    else if (i == 2)
        return ("SSLv2");
    else
        return ("unknown");
}

/* return the actual cipher being used */
const char *SSL_CIPHER_get_name(const SSL_CIPHER *c)
{
    if (c != NULL)
        return (c->name);
    return ("(NONE)");
}

/* number of bits for symmetric cipher */
int SSL_CIPHER_get_bits(const SSL_CIPHER *c, int *alg_bits)
{
    int ret = 0;

    if (c != NULL) {
        if (alg_bits != NULL)
            *alg_bits = c->alg_bits;
        ret = c->strength_bits;
    }
    return (ret);
}

unsigned long SSL_CIPHER_get_id(const SSL_CIPHER *c)
{
    return c->id;
}

SSL_COMP *ssl3_comp_find(STACK_OF(SSL_COMP) *sk, int n)
{
    SSL_COMP *ctmp;
    int i, nn;

    if ((n == 0) || (sk == NULL))
        return (NULL);
    nn = sk_SSL_COMP_num(sk);
    for (i = 0; i < nn; i++) {
        ctmp = sk_SSL_COMP_value(sk, i);
        if (ctmp->id == n)
            return (ctmp);
    }
    return (NULL);
}

#ifdef OPENSSL_NO_COMP
STACK_OF(SSL_COMP) *SSL_COMP_get_compression_methods(void)
{
    return NULL;
}

STACK_OF(SSL_COMP) *SSL_COMP_set0_compression_methods(STACK_OF(SSL_COMP)
                                                      *meths)
{
    return NULL;
}

void SSL_COMP_free_compression_methods(void)
{
}

int SSL_COMP_add_compression_method(int id, COMP_METHOD *cm)
{
    return 1;
}

const char *SSL_COMP_get_name(const COMP_METHOD *comp)
{
    return NULL;
}
#else
STACK_OF(SSL_COMP) *SSL_COMP_get_compression_methods(void)
{
    load_builtin_compressions();
    return (ssl_comp_methods);
}

STACK_OF(SSL_COMP) *SSL_COMP_set0_compression_methods(STACK_OF(SSL_COMP)
                                                      *meths)
{
    STACK_OF(SSL_COMP) *old_meths = ssl_comp_methods;
    ssl_comp_methods = meths;
    return old_meths;
}

static void cmeth_free(SSL_COMP *cm)
{
    OPENSSL_free(cm);
}

void SSL_COMP_free_compression_methods(void)
{
    STACK_OF(SSL_COMP) *old_meths = ssl_comp_methods;
    ssl_comp_methods = NULL;
    sk_SSL_COMP_pop_free(old_meths, cmeth_free);
}

int SSL_COMP_add_compression_method(int id, COMP_METHOD *cm)
{
    SSL_COMP *comp;

    if (cm == NULL || cm->type == NID_undef)
        return 1;

    /*-
     * According to draft-ietf-tls-compression-04.txt, the
     * compression number ranges should be the following:
     *
     *   0 to  63:  methods defined by the IETF
     *  64 to 192:  external party methods assigned by IANA
     * 193 to 255:  reserved for private use
     */
    if (id < 193 || id > 255) {
        SSLerr(SSL_F_SSL_COMP_ADD_COMPRESSION_METHOD,
               SSL_R_COMPRESSION_ID_NOT_WITHIN_PRIVATE_RANGE);
        return 1;
    }

    MemCheck_off();
    comp = (SSL_COMP *)OPENSSL_malloc(sizeof(SSL_COMP));
    if (comp == NULL) {
        MemCheck_on();
        SSLerr(SSL_F_SSL_COMP_ADD_COMPRESSION_METHOD, ERR_R_MALLOC_FAILURE);
        return 1;
    }
    comp->id = id;
    comp->method = cm;
    comp->name = cm->name;
    load_builtin_compressions();
    if (ssl_comp_methods && sk_SSL_COMP_find(ssl_comp_methods, comp) >= 0) {
        OPENSSL_free(comp);
        MemCheck_on();
        SSLerr(SSL_F_SSL_COMP_ADD_COMPRESSION_METHOD,
               SSL_R_DUPLICATE_COMPRESSION_ID);
        return (1);
    } else if ((ssl_comp_methods == NULL)
               || !sk_SSL_COMP_push(ssl_comp_methods, comp)) {
        OPENSSL_free(comp);
        MemCheck_on();
        SSLerr(SSL_F_SSL_COMP_ADD_COMPRESSION_METHOD, ERR_R_MALLOC_FAILURE);
        return (1);
    } else {
        MemCheck_on();
        return (0);
    }
}

const char *SSL_COMP_get_name(const COMP_METHOD *comp)
{
    if (comp)
        return comp->name;
    return NULL;
}
#endif
/* For a cipher return the index corresponding to the certificate type */
int ssl_cipher_get_cert_index(const SSL_CIPHER *c)
{
    unsigned long alg_k, alg_a;

    alg_k = c->algorithm_mkey;
    alg_a = c->algorithm_auth;

    if (alg_k & (SSL_kECDHr | SSL_kECDHe)) {
        /*
         * we don't need to look at SSL_kEECDH since no certificate is needed
         * for anon ECDH and for authenticated EECDH, the check for the auth
         * algorithm will set i correctly NOTE: For ECDH-RSA, we need an ECC
         * not an RSA cert but for EECDH-RSA we need an RSA cert. Placing the
         * checks for SSL_kECDH before RSA checks ensures the correct cert is
         * chosen.
         */
        return SSL_PKEY_ECC;
    } else if (alg_a & SSL_aECDSA)
        return SSL_PKEY_ECC;
    else if (alg_k & SSL_kDHr)
        return SSL_PKEY_DH_RSA;
    else if (alg_k & SSL_kDHd)
        return SSL_PKEY_DH_DSA;
    else if (alg_a & SSL_aDSS)
        return SSL_PKEY_DSA_SIGN;
    else if (alg_a & SSL_aRSA)
        return SSL_PKEY_RSA_ENC;
    else if (alg_a & SSL_aKRB5)
        /* VRS something else here? */
        return -1;
    else if (alg_a & SSL_aGOST94)
        return SSL_PKEY_GOST94;
    else if (alg_a & SSL_aGOST01)
        return SSL_PKEY_GOST01;
    else if (alg_a & SSL_aOQSPICNIC)
      return SSL_PKEY_OQS;
    return -1;
}

const SSL_CIPHER *ssl_get_cipher_by_char(SSL *ssl, const unsigned char *ptr)
{
    const SSL_CIPHER *c;
    c = ssl->method->get_cipher_by_char(ptr);
    if (c == NULL || c->valid == 0)
        return NULL;
    return c;
}

const SSL_CIPHER *SSL_CIPHER_find(SSL *ssl, const unsigned char *ptr)
{
    return ssl->method->get_cipher_by_char(ptr);
}<|MERGE_RESOLUTION|>--- conflicted
+++ resolved
@@ -266,15 +266,11 @@
     {0, SSL_TXT_kOQSKEX_RLWE_NEWHOPE, 0, SSL_kOQSKEX_RLWE_NEWHOPE, 0, 0, 0, 0, 0, 0, 0, 0},
     {0, SSL_TXT_kOQSKEX_RLWE_MSRLN16, 0, SSL_kOQSKEX_RLWE_MSRLN16, 0, 0, 0, 0, 0, 0, 0, 0},
     {0, SSL_TXT_kOQSKEX_LWE_FRODO_RECOMMENDED, 0, SSL_kOQSKEX_LWE_FRODO_RECOMMENDED, 0, 0, 0, 0, 0, 0, 0, 0},
-<<<<<<< HEAD
     {0, SSL_TXT_kOQSKEX_SIDH_MSR, 0, SSL_kOQSKEX_SIDH_MSR, 0, 0, 0, 0, 0, 0, 0, 0},
-=======
-    {0, SSL_TXT_kOQSKEX_SIDH_CLN16, 0, SSL_kOQSKEX_SIDH_CLN16, 0, 0, 0, 0, 0, 0, 0, 0},
     {0, SSL_TXT_kOQSKEX_SIDH_IQC_REF, 0, SSL_kOQSKEX_SIDH_IQC_REF, 0, 0, 0, 0, 0, 0, 0, 0},
     {0, SSL_TXT_kOQSKEX_CODE_MCBITS, 0, SSL_kOQSKEX_CODE_MCBITS, 0, 0, 0, 0, 0, 0, 0, 0},
     {0, SSL_TXT_kOQSKEX_NTRU, 0, SSL_kOQSKEX_NTRU, 0, 0, 0, 0, 0, 0, 0, 0},
     {0, SSL_TXT_kOQSKEX_MLWE_KYBER, 0, SSL_kOQSKEX_MLWE_KYBER, 0, 0, 0, 0, 0, 0, 0, 0},
->>>>>>> 608bc3a8
 
     {0, SSL_TXT_kPSK, 0, SSL_kPSK, 0, 0, 0, 0, 0, 0, 0, 0},
     {0, SSL_TXT_kSRP, 0, SSL_kSRP, 0, 0, 0, 0, 0, 0, 0, 0},
@@ -319,12 +315,8 @@
     {0, SSL_TXT_OQSKEX_RLWE_MSRLN16_ECDHE, 0, SSL_kEECDH|SSL_kOQSKEX_RLWE_MSRLN16, ~SSL_aNULL, 0, 0, 0, 0, 0, 0, 0},
     {0, SSL_TXT_OQSKEX_LWE_FRODO_RECOMMENDED, 0, SSL_kOQSKEX_LWE_FRODO_RECOMMENDED, ~SSL_aNULL, 0, 0, 0, 0, 0, 0, 0},
     {0, SSL_TXT_OQSKEX_LWE_FRODO_RECOMMENDED_ECDHE, 0, SSL_kEECDH|SSL_kOQSKEX_LWE_FRODO_RECOMMENDED, ~SSL_aNULL, 0, 0, 0, 0, 0, 0, 0},
-<<<<<<< HEAD
     {0, SSL_TXT_OQSKEX_SIDH_MSR, 0, SSL_kOQSKEX_SIDH_MSR, ~SSL_aNULL, 0, 0, 0, 0, 0, 0, 0},
     {0, SSL_TXT_OQSKEX_SIDH_MSR_ECDHE, 0, SSL_kEECDH|SSL_kOQSKEX_SIDH_MSR, ~SSL_aNULL, 0, 0, 0, 0, 0, 0, 0},
-=======
-    {0, SSL_TXT_OQSKEX_SIDH_CLN16, 0, SSL_kOQSKEX_SIDH_CLN16, ~SSL_aNULL, 0, 0, 0, 0, 0, 0, 0},
-    {0, SSL_TXT_OQSKEX_SIDH_CLN16_ECDHE, 0, SSL_kEECDH|SSL_kOQSKEX_SIDH_CLN16, ~SSL_aNULL, 0, 0, 0, 0, 0, 0, 0},
     {0, SSL_TXT_OQSKEX_SIDH_IQC_REF, 0, SSL_kOQSKEX_SIDH_IQC_REF, ~SSL_aNULL, 0, 0, 0, 0, 0, 0, 0},
     {0, SSL_TXT_OQSKEX_SIDH_IQC_REF_ECDHE, 0, SSL_kEECDH|SSL_kOQSKEX_SIDH_IQC_REF, ~SSL_aNULL, 0, 0, 0, 0, 0, 0, 0},
     {0, SSL_TXT_OQSKEX_CODE_MCBITS, 0, SSL_kOQSKEX_CODE_MCBITS, ~SSL_aNULL, 0, 0, 0, 0, 0, 0, 0},
@@ -333,7 +325,6 @@
     {0, SSL_TXT_OQSKEX_NTRU_ECDHE, 0, SSL_kEECDH|SSL_kOQSKEX_NTRU, ~SSL_aNULL, 0, 0, 0, 0, 0, 0, 0},
     {0, SSL_TXT_OQSKEX_MLWE_KYBER, 0, SSL_kOQSKEX_MLWE_KYBER, ~SSL_aNULL, 0, 0, 0, 0, 0, 0, 0},
     {0, SSL_TXT_OQSKEX_MLWE_KYBER_ECDHE, 0, SSL_kEECDH|SSL_kOQSKEX_MLWE_KYBER, ~SSL_aNULL, 0, 0, 0, 0, 0, 0, 0},
->>>>>>> 608bc3a8
 
     /* symmetric encryption aliases */
     {0, SSL_TXT_DES, 0, 0, 0, SSL_DES, 0, 0, 0, 0, 0, 0},
