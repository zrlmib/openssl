undef		0
rsadsi		1
pkcs		2
md2		3
md5		4
rc4		5
rsaEncryption		6
md2WithRSAEncryption		7
md5WithRSAEncryption		8
pbeWithMD2AndDES_CBC		9
pbeWithMD5AndDES_CBC		10
X500		11
X509		12
commonName		13
countryName		14
localityName		15
stateOrProvinceName		16
organizationName		17
organizationalUnitName		18
rsa		19
pkcs7		20
pkcs7_data		21
pkcs7_signed		22
pkcs7_enveloped		23
pkcs7_signedAndEnveloped		24
pkcs7_digest		25
pkcs7_encrypted		26
pkcs3		27
dhKeyAgreement		28
des_ecb		29
des_cfb64		30
des_cbc		31
des_ede_ecb		32
des_ede3_ecb		33
idea_cbc		34
idea_cfb64		35
idea_ecb		36
rc2_cbc		37
rc2_ecb		38
rc2_cfb64		39
rc2_ofb64		40
sha		41
shaWithRSAEncryption		42
des_ede_cbc		43
des_ede3_cbc		44
des_ofb64		45
idea_ofb64		46
pkcs9		47
pkcs9_emailAddress		48
pkcs9_unstructuredName		49
pkcs9_contentType		50
pkcs9_messageDigest		51
pkcs9_signingTime		52
pkcs9_countersignature		53
pkcs9_challengePassword		54
pkcs9_unstructuredAddress		55
pkcs9_extCertAttributes		56
netscape		57
netscape_cert_extension		58
netscape_data_type		59
des_ede_cfb64		60
des_ede3_cfb64		61
des_ede_ofb64		62
des_ede3_ofb64		63
sha1		64
sha1WithRSAEncryption		65
dsaWithSHA		66
dsa_2		67
pbeWithSHA1AndRC2_CBC		68
id_pbkdf2		69
dsaWithSHA1_2		70
netscape_cert_type		71
netscape_base_url		72
netscape_revocation_url		73
netscape_ca_revocation_url		74
netscape_renewal_url		75
netscape_ca_policy_url		76
netscape_ssl_server_name		77
netscape_comment		78
netscape_cert_sequence		79
desx_cbc		80
id_ce		81
subject_key_identifier		82
key_usage		83
private_key_usage_period		84
subject_alt_name		85
issuer_alt_name		86
basic_constraints		87
crl_number		88
certificate_policies		89
authority_key_identifier		90
bf_cbc		91
bf_ecb		92
bf_cfb64		93
bf_ofb64		94
mdc2		95
mdc2WithRSA		96
rc4_40		97
rc2_40_cbc		98
givenName		99
surname		100
initials		101
uniqueIdentifier		102
crl_distribution_points		103
md5WithRSA		104
serialNumber		105
title		106
description		107
cast5_cbc		108
cast5_ecb		109
cast5_cfb64		110
cast5_ofb64		111
pbeWithMD5AndCast5_CBC		112
dsaWithSHA1		113
md5_sha1		114
sha1WithRSA		115
dsa		116
ripemd160		117
ripemd160WithRSA		119
rc5_cbc		120
rc5_ecb		121
rc5_cfb64		122
rc5_ofb64		123
rle_compression		124
zlib_compression		125
ext_key_usage		126
id_pkix		127
id_kp		128
server_auth		129
client_auth		130
code_sign		131
email_protect		132
time_stamp		133
ms_code_ind		134
ms_code_com		135
ms_ctl_sign		136
ms_sgc		137
ms_efs		138
ns_sgc		139
delta_crl		140
crl_reason		141
invalidity_date		142
sxnet		143
pbe_WithSHA1And128BitRC4		144
pbe_WithSHA1And40BitRC4		145
pbe_WithSHA1And3_Key_TripleDES_CBC		146
pbe_WithSHA1And2_Key_TripleDES_CBC		147
pbe_WithSHA1And128BitRC2_CBC		148
pbe_WithSHA1And40BitRC2_CBC		149
keyBag		150
pkcs8ShroudedKeyBag		151
certBag		152
crlBag		153
secretBag		154
safeContentsBag		155
friendlyName		156
localKeyID		157
x509Certificate		158
sdsiCertificate		159
x509Crl		160
pbes2		161
pbmac1		162
hmacWithSHA1		163
id_qt_cps		164
id_qt_unotice		165
rc2_64_cbc		166
SMIMECapabilities		167
pbeWithMD2AndRC2_CBC		168
pbeWithMD5AndRC2_CBC		169
pbeWithSHA1AndDES_CBC		170
ms_ext_req		171
ext_req		172
name		173
dnQualifier		174
id_pe		175
id_ad		176
info_access		177
ad_OCSP		178
ad_ca_issuers		179
OCSP_sign		180
iso		181
member_body		182
ISO_US		183
X9_57		184
X9cm		185
pkcs1		186
pkcs5		187
SMIME		188
id_smime_mod		189
id_smime_ct		190
id_smime_aa		191
id_smime_alg		192
id_smime_cd		193
id_smime_spq		194
id_smime_cti		195
id_smime_mod_cms		196
id_smime_mod_ess		197
id_smime_mod_oid		198
id_smime_mod_msg_v3		199
id_smime_mod_ets_eSignature_88		200
id_smime_mod_ets_eSignature_97		201
id_smime_mod_ets_eSigPolicy_88		202
id_smime_mod_ets_eSigPolicy_97		203
id_smime_ct_receipt		204
id_smime_ct_authData		205
id_smime_ct_publishCert		206
id_smime_ct_TSTInfo		207
id_smime_ct_TDTInfo		208
id_smime_ct_contentInfo		209
id_smime_ct_DVCSRequestData		210
id_smime_ct_DVCSResponseData		211
id_smime_aa_receiptRequest		212
id_smime_aa_securityLabel		213
id_smime_aa_mlExpandHistory		214
id_smime_aa_contentHint		215
id_smime_aa_msgSigDigest		216
id_smime_aa_encapContentType		217
id_smime_aa_contentIdentifier		218
id_smime_aa_macValue		219
id_smime_aa_equivalentLabels		220
id_smime_aa_contentReference		221
id_smime_aa_encrypKeyPref		222
id_smime_aa_signingCertificate		223
id_smime_aa_smimeEncryptCerts		224
id_smime_aa_timeStampToken		225
id_smime_aa_ets_sigPolicyId		226
id_smime_aa_ets_commitmentType		227
id_smime_aa_ets_signerLocation		228
id_smime_aa_ets_signerAttr		229
id_smime_aa_ets_otherSigCert		230
id_smime_aa_ets_contentTimestamp		231
id_smime_aa_ets_CertificateRefs		232
id_smime_aa_ets_RevocationRefs		233
id_smime_aa_ets_certValues		234
id_smime_aa_ets_revocationValues		235
id_smime_aa_ets_escTimeStamp		236
id_smime_aa_ets_certCRLTimestamp		237
id_smime_aa_ets_archiveTimeStamp		238
id_smime_aa_signatureType		239
id_smime_aa_dvcs_dvc		240
id_smime_alg_ESDHwith3DES		241
id_smime_alg_ESDHwithRC2		242
id_smime_alg_3DESwrap		243
id_smime_alg_RC2wrap		244
id_smime_alg_ESDH		245
id_smime_alg_CMS3DESwrap		246
id_smime_alg_CMSRC2wrap		247
id_smime_cd_ldap		248
id_smime_spq_ets_sqt_uri		249
id_smime_spq_ets_sqt_unotice		250
id_smime_cti_ets_proofOfOrigin		251
id_smime_cti_ets_proofOfReceipt		252
id_smime_cti_ets_proofOfDelivery		253
id_smime_cti_ets_proofOfSender		254
id_smime_cti_ets_proofOfApproval		255
id_smime_cti_ets_proofOfCreation		256
md4		257
id_pkix_mod		258
id_qt		259
id_it		260
id_pkip		261
id_alg		262
id_cmc		263
id_on		264
id_pda		265
id_aca		266
id_qcs		267
id_cct		268
id_pkix1_explicit_88		269
id_pkix1_implicit_88		270
id_pkix1_explicit_93		271
id_pkix1_implicit_93		272
id_mod_crmf		273
id_mod_cmc		274
id_mod_kea_profile_88		275
id_mod_kea_profile_93		276
id_mod_cmp		277
id_mod_qualified_cert_88		278
id_mod_qualified_cert_93		279
id_mod_attribute_cert		280
id_mod_timestamp_protocol		281
id_mod_ocsp		282
id_mod_dvcs		283
id_mod_cmp2000		284
biometricInfo		285
qcStatements		286
ac_auditEntity		287
ac_targeting		288
aaControls		289
sbgp_ipAddrBlock		290
sbgp_autonomousSysNum		291
sbgp_routerIdentifier		292
textNotice		293
ipsecEndSystem		294
ipsecTunnel		295
ipsecUser		296
dvcs		297
id_it_caProtEncCert		298
id_it_signKeyPairTypes		299
id_it_encKeyPairTypes		300
id_it_preferredSymmAlg		301
id_it_caKeyUpdateInfo		302
id_it_currentCRL		303
id_it_unsupportedOIDs		304
id_it_subscriptionRequest		305
id_it_subscriptionResponse		306
id_it_keyPairParamReq		307
id_it_keyPairParamRep		308
id_it_revPassphrase		309
id_it_implicitConfirm		310
id_it_confirmWaitTime		311
id_it_origPKIMessage		312
id_regCtrl		313
id_regInfo		314
id_regCtrl_regToken		315
id_regCtrl_authenticator		316
id_regCtrl_pkiPublicationInfo		317
id_regCtrl_pkiArchiveOptions		318
id_regCtrl_oldCertID		319
id_regCtrl_protocolEncrKey		320
id_regInfo_utf8Pairs		321
id_regInfo_certReq		322
id_alg_des40		323
id_alg_noSignature		324
id_alg_dh_sig_hmac_sha1		325
id_alg_dh_pop		326
id_cmc_statusInfo		327
id_cmc_identification		328
id_cmc_identityProof		329
id_cmc_dataReturn		330
id_cmc_transactionId		331
id_cmc_senderNonce		332
id_cmc_recipientNonce		333
id_cmc_addExtensions		334
id_cmc_encryptedPOP		335
id_cmc_decryptedPOP		336
id_cmc_lraPOPWitness		337
id_cmc_getCert		338
id_cmc_getCRL		339
id_cmc_revokeRequest		340
id_cmc_regInfo		341
id_cmc_responseInfo		342
id_cmc_queryPending		343
id_cmc_popLinkRandom		344
id_cmc_popLinkWitness		345
id_cmc_confirmCertAcceptance		346
id_on_personalData		347
id_pda_dateOfBirth		348
id_pda_placeOfBirth		349
id_pda_pseudonym		350
id_pda_gender		351
id_pda_countryOfCitizenship		352
id_pda_countryOfResidence		353
id_aca_authenticationInfo		354
id_aca_accessIdentity		355
id_aca_chargingIdentity		356
id_aca_group		357
id_aca_role		358
id_qcs_pkixQCSyntax_v1		359
id_cct_crs		360
id_cct_PKIData		361
id_cct_PKIResponse		362
ad_timeStamping		363
ad_dvcs		364
id_pkix_OCSP_basic		365
id_pkix_OCSP_Nonce		366
id_pkix_OCSP_CrlID		367
id_pkix_OCSP_acceptableResponses		368
id_pkix_OCSP_noCheck		369
id_pkix_OCSP_archiveCutoff		370
id_pkix_OCSP_serviceLocator		371
id_pkix_OCSP_extendedStatus		372
id_pkix_OCSP_valid		373
id_pkix_OCSP_path		374
id_pkix_OCSP_trustRoot		375
algorithm		376
rsaSignature		377
X500algorithms		378
org		379
dod		380
iana		381
Directory		382
Management		383
Experimental		384
Private		385
Security		386
SNMPv2		387
Mail		388
Enterprises		389
dcObject		390
domainComponent		391
Domain		392
joint_iso_ccitt		393
selected_attribute_types		394
clearance		395
md4WithRSAEncryption		396
ac_proxying		397
sinfo_access		398
id_aca_encAttrs		399
role		400
policy_constraints		401
target_information		402
no_rev_avail		403
ccitt		404
ansi_X9_62		405
X9_62_prime_field		406
X9_62_characteristic_two_field		407
X9_62_id_ecPublicKey		408
X9_62_prime192v1		409
X9_62_prime192v2		410
X9_62_prime192v3		411
X9_62_prime239v1		412
X9_62_prime239v2		413
X9_62_prime239v3		414
X9_62_prime256v1		415
ecdsa_with_SHA1		416
ms_csp_name		417
aes_128_ecb		418
aes_128_cbc		419
aes_128_ofb128		420
aes_128_cfb128		421
aes_192_ecb		422
aes_192_cbc		423
aes_192_ofb128		424
aes_192_cfb128		425
aes_256_ecb		426
aes_256_cbc		427
aes_256_ofb128		428
aes_256_cfb128		429
hold_instruction_code		430
hold_instruction_none		431
hold_instruction_call_issuer		432
hold_instruction_reject		433
data		434
pss		435
ucl		436
pilot		437
pilotAttributeType		438
pilotAttributeSyntax		439
pilotObjectClass		440
pilotGroups		441
iA5StringSyntax		442
caseIgnoreIA5StringSyntax		443
pilotObject		444
pilotPerson		445
account		446
document		447
room		448
documentSeries		449
rFC822localPart		450
dNSDomain		451
domainRelatedObject		452
friendlyCountry		453
simpleSecurityObject		454
pilotOrganization		455
pilotDSA		456
qualityLabelledData		457
userId		458
textEncodedORAddress		459
rfc822Mailbox		460
info		461
favouriteDrink		462
roomNumber		463
photo		464
userClass		465
host		466
manager		467
documentIdentifier		468
documentTitle		469
documentVersion		470
documentAuthor		471
documentLocation		472
homeTelephoneNumber		473
secretary		474
otherMailbox		475
lastModifiedTime		476
lastModifiedBy		477
aRecord		478
pilotAttributeType27		479
mXRecord		480
nSRecord		481
sOARecord		482
cNAMERecord		483
associatedDomain		484
associatedName		485
homePostalAddress		486
personalTitle		487
mobileTelephoneNumber		488
pagerTelephoneNumber		489
friendlyCountryName		490
organizationalStatus		491
janetMailbox		492
mailPreferenceOption		493
buildingName		494
dSAQuality		495
singleLevelQuality		496
subtreeMinimumQuality		497
subtreeMaximumQuality		498
personalSignature		499
dITRedirect		500
audio		501
documentPublisher		502
x500UniqueIdentifier		503
mime_mhs		504
mime_mhs_headings		505
mime_mhs_bodies		506
id_hex_partial_message		507
id_hex_multipart_message		508
generationQualifier		509
pseudonym		510
InternationalRA		511
id_set		512
set_ctype		513
set_msgExt		514
set_attr		515
set_policy		516
set_certExt		517
set_brand		518
setct_PANData		519
setct_PANToken		520
setct_PANOnly		521
setct_OIData		522
setct_PI		523
setct_PIData		524
setct_PIDataUnsigned		525
setct_HODInput		526
setct_AuthResBaggage		527
setct_AuthRevReqBaggage		528
setct_AuthRevResBaggage		529
setct_CapTokenSeq		530
setct_PInitResData		531
setct_PI_TBS		532
setct_PResData		533
setct_AuthReqTBS		534
setct_AuthResTBS		535
setct_AuthResTBSX		536
setct_AuthTokenTBS		537
setct_CapTokenData		538
setct_CapTokenTBS		539
setct_AcqCardCodeMsg		540
setct_AuthRevReqTBS		541
setct_AuthRevResData		542
setct_AuthRevResTBS		543
setct_CapReqTBS		544
setct_CapReqTBSX		545
setct_CapResData		546
setct_CapRevReqTBS		547
setct_CapRevReqTBSX		548
setct_CapRevResData		549
setct_CredReqTBS		550
setct_CredReqTBSX		551
setct_CredResData		552
setct_CredRevReqTBS		553
setct_CredRevReqTBSX		554
setct_CredRevResData		555
setct_PCertReqData		556
setct_PCertResTBS		557
setct_BatchAdminReqData		558
setct_BatchAdminResData		559
setct_CardCInitResTBS		560
setct_MeAqCInitResTBS		561
setct_RegFormResTBS		562
setct_CertReqData		563
setct_CertReqTBS		564
setct_CertResData		565
setct_CertInqReqTBS		566
setct_ErrorTBS		567
setct_PIDualSignedTBE		568
setct_PIUnsignedTBE		569
setct_AuthReqTBE		570
setct_AuthResTBE		571
setct_AuthResTBEX		572
setct_AuthTokenTBE		573
setct_CapTokenTBE		574
setct_CapTokenTBEX		575
setct_AcqCardCodeMsgTBE		576
setct_AuthRevReqTBE		577
setct_AuthRevResTBE		578
setct_AuthRevResTBEB		579
setct_CapReqTBE		580
setct_CapReqTBEX		581
setct_CapResTBE		582
setct_CapRevReqTBE		583
setct_CapRevReqTBEX		584
setct_CapRevResTBE		585
setct_CredReqTBE		586
setct_CredReqTBEX		587
setct_CredResTBE		588
setct_CredRevReqTBE		589
setct_CredRevReqTBEX		590
setct_CredRevResTBE		591
setct_BatchAdminReqTBE		592
setct_BatchAdminResTBE		593
setct_RegFormReqTBE		594
setct_CertReqTBE		595
setct_CertReqTBEX		596
setct_CertResTBE		597
setct_CRLNotificationTBS		598
setct_CRLNotificationResTBS		599
setct_BCIDistributionTBS		600
setext_genCrypt		601
setext_miAuth		602
setext_pinSecure		603
setext_pinAny		604
setext_track2		605
setext_cv		606
set_policy_root		607
setCext_hashedRoot		608
setCext_certType		609
setCext_merchData		610
setCext_cCertRequired		611
setCext_tunneling		612
setCext_setExt		613
setCext_setQualf		614
setCext_PGWYcapabilities		615
setCext_TokenIdentifier		616
setCext_Track2Data		617
setCext_TokenType		618
setCext_IssuerCapabilities		619
setAttr_Cert		620
setAttr_PGWYcap		621
setAttr_TokenType		622
setAttr_IssCap		623
set_rootKeyThumb		624
set_addPolicy		625
setAttr_Token_EMV		626
setAttr_Token_B0Prime		627
setAttr_IssCap_CVM		628
setAttr_IssCap_T2		629
setAttr_IssCap_Sig		630
setAttr_GenCryptgrm		631
setAttr_T2Enc		632
setAttr_T2cleartxt		633
setAttr_TokICCsig		634
setAttr_SecDevSig		635
set_brand_IATA_ATA		636
set_brand_Diners		637
set_brand_AmericanExpress		638
set_brand_JCB		639
set_brand_Visa		640
set_brand_MasterCard		641
set_brand_Novus		642
des_cdmf		643
rsaOAEPEncryptionSET		644
itu_t		645
joint_iso_itu_t		646
international_organizations		647
ms_smartcard_login		648
ms_upn		649
aes_128_cfb1		650
aes_192_cfb1		651
aes_256_cfb1		652
aes_128_cfb8		653
aes_192_cfb8		654
aes_256_cfb8		655
des_cfb1		656
des_cfb8		657
des_ede3_cfb1		658
des_ede3_cfb8		659
streetAddress		660
postalCode		661
id_ppl		662
proxyCertInfo		663
id_ppl_anyLanguage		664
id_ppl_inheritAll		665
name_constraints		666
Independent		667
sha256WithRSAEncryption		668
sha384WithRSAEncryption		669
sha512WithRSAEncryption		670
sha224WithRSAEncryption		671
sha256		672
sha384		673
sha512		674
sha224		675
identified_organization		676
certicom_arc		677
wap		678
wap_wsg		679
X9_62_id_characteristic_two_basis		680
X9_62_onBasis		681
X9_62_tpBasis		682
X9_62_ppBasis		683
X9_62_c2pnb163v1		684
X9_62_c2pnb163v2		685
X9_62_c2pnb163v3		686
X9_62_c2pnb176v1		687
X9_62_c2tnb191v1		688
X9_62_c2tnb191v2		689
X9_62_c2tnb191v3		690
X9_62_c2onb191v4		691
X9_62_c2onb191v5		692
X9_62_c2pnb208w1		693
X9_62_c2tnb239v1		694
X9_62_c2tnb239v2		695
X9_62_c2tnb239v3		696
X9_62_c2onb239v4		697
X9_62_c2onb239v5		698
X9_62_c2pnb272w1		699
X9_62_c2pnb304w1		700
X9_62_c2tnb359v1		701
X9_62_c2pnb368w1		702
X9_62_c2tnb431r1		703
secp112r1		704
secp112r2		705
secp128r1		706
secp128r2		707
secp160k1		708
secp160r1		709
secp160r2		710
secp192k1		711
secp224k1		712
secp224r1		713
secp256k1		714
secp384r1		715
secp521r1		716
sect113r1		717
sect113r2		718
sect131r1		719
sect131r2		720
sect163k1		721
sect163r1		722
sect163r2		723
sect193r1		724
sect193r2		725
sect233k1		726
sect233r1		727
sect239k1		728
sect283k1		729
sect283r1		730
sect409k1		731
sect409r1		732
sect571k1		733
sect571r1		734
wap_wsg_idm_ecid_wtls1		735
wap_wsg_idm_ecid_wtls3		736
wap_wsg_idm_ecid_wtls4		737
wap_wsg_idm_ecid_wtls5		738
wap_wsg_idm_ecid_wtls6		739
wap_wsg_idm_ecid_wtls7		740
wap_wsg_idm_ecid_wtls8		741
wap_wsg_idm_ecid_wtls9		742
wap_wsg_idm_ecid_wtls10		743
wap_wsg_idm_ecid_wtls11		744
wap_wsg_idm_ecid_wtls12		745
any_policy		746
policy_mappings		747
inhibit_any_policy		748
ipsec3		749
ipsec4		750
camellia_128_cbc		751
camellia_192_cbc		752
camellia_256_cbc		753
camellia_128_ecb		754
camellia_192_ecb		755
camellia_256_ecb		756
camellia_128_cfb128		757
camellia_192_cfb128		758
camellia_256_cfb128		759
camellia_128_cfb1		760
camellia_192_cfb1		761
camellia_256_cfb1		762
camellia_128_cfb8		763
camellia_192_cfb8		764
camellia_256_cfb8		765
camellia_128_ofb128		766
camellia_192_ofb128		767
camellia_256_ofb128		768
subject_directory_attributes		769
issuing_distribution_point		770
certificate_issuer		771
korea		772
kisa		773
kftc		774
npki_alg		775
seed_ecb		776
seed_cbc		777
seed_ofb128		778
seed_cfb128		779
hmac_md5		780
hmac_sha1		781
id_PasswordBasedMAC		782
id_DHBasedMac		783
id_it_suppLangTags		784
caRepository		785
id_smime_ct_compressedData		786
id_ct_asciiTextWithCRLF		787
id_aes128_wrap		788
id_aes192_wrap		789
id_aes256_wrap		790
ecdsa_with_Recommended		791
ecdsa_with_Specified		792
ecdsa_with_SHA224		793
ecdsa_with_SHA256		794
ecdsa_with_SHA384		795
ecdsa_with_SHA512		796
hmacWithMD5		797
hmacWithSHA224		798
hmacWithSHA256		799
hmacWithSHA384		800
hmacWithSHA512		801
dsa_with_SHA224		802
dsa_with_SHA256		803
whirlpool		804
cryptopro		805
cryptocom		806
id_GostR3411_94_with_GostR3410_2001		807
id_GostR3411_94_with_GostR3410_94		808
id_GostR3411_94		809
id_HMACGostR3411_94		810
id_GostR3410_2001		811
id_GostR3410_94		812
id_Gost28147_89		813
gost89_cnt		814
id_Gost28147_89_MAC		815
id_GostR3411_94_prf		816
id_GostR3410_2001DH		817
id_GostR3410_94DH		818
id_Gost28147_89_CryptoPro_KeyMeshing		819
id_Gost28147_89_None_KeyMeshing		820
id_GostR3411_94_TestParamSet		821
id_GostR3411_94_CryptoProParamSet		822
id_Gost28147_89_TestParamSet		823
id_Gost28147_89_CryptoPro_A_ParamSet		824
id_Gost28147_89_CryptoPro_B_ParamSet		825
id_Gost28147_89_CryptoPro_C_ParamSet		826
id_Gost28147_89_CryptoPro_D_ParamSet		827
id_Gost28147_89_CryptoPro_Oscar_1_1_ParamSet		828
id_Gost28147_89_CryptoPro_Oscar_1_0_ParamSet		829
id_Gost28147_89_CryptoPro_RIC_1_ParamSet		830
id_GostR3410_94_TestParamSet		831
id_GostR3410_94_CryptoPro_A_ParamSet		832
id_GostR3410_94_CryptoPro_B_ParamSet		833
id_GostR3410_94_CryptoPro_C_ParamSet		834
id_GostR3410_94_CryptoPro_D_ParamSet		835
id_GostR3410_94_CryptoPro_XchA_ParamSet		836
id_GostR3410_94_CryptoPro_XchB_ParamSet		837
id_GostR3410_94_CryptoPro_XchC_ParamSet		838
id_GostR3410_2001_TestParamSet		839
id_GostR3410_2001_CryptoPro_A_ParamSet		840
id_GostR3410_2001_CryptoPro_B_ParamSet		841
id_GostR3410_2001_CryptoPro_C_ParamSet		842
id_GostR3410_2001_CryptoPro_XchA_ParamSet		843
id_GostR3410_2001_CryptoPro_XchB_ParamSet		844
id_GostR3410_94_a		845
id_GostR3410_94_aBis		846
id_GostR3410_94_b		847
id_GostR3410_94_bBis		848
id_Gost28147_89_cc		849
id_GostR3410_94_cc		850
id_GostR3410_2001_cc		851
id_GostR3411_94_with_GostR3410_94_cc		852
id_GostR3411_94_with_GostR3410_2001_cc		853
id_GostR3410_2001_ParamSet_cc		854
hmac		855
LocalKeySet		856
freshest_crl		857
id_on_permanentIdentifier		858
searchGuide		859
businessCategory		860
postalAddress		861
postOfficeBox		862
physicalDeliveryOfficeName		863
telephoneNumber		864
telexNumber		865
teletexTerminalIdentifier		866
facsimileTelephoneNumber		867
x121Address		868
internationaliSDNNumber		869
registeredAddress		870
destinationIndicator		871
preferredDeliveryMethod		872
presentationAddress		873
supportedApplicationContext		874
member		875
owner		876
roleOccupant		877
seeAlso		878
userPassword		879
userCertificate		880
cACertificate		881
authorityRevocationList		882
certificateRevocationList		883
crossCertificatePair		884
enhancedSearchGuide		885
protocolInformation		886
distinguishedName		887
uniqueMember		888
houseIdentifier		889
supportedAlgorithms		890
deltaRevocationList		891
dmdName		892
id_alg_PWRI_KEK		893
cmac		894
aes_128_gcm		895
aes_128_ccm		896
id_aes128_wrap_pad		897
aes_192_gcm		898
aes_192_ccm		899
id_aes192_wrap_pad		900
aes_256_gcm		901
aes_256_ccm		902
id_aes256_wrap_pad		903
aes_128_ctr		904
aes_192_ctr		905
aes_256_ctr		906
id_camellia128_wrap		907
id_camellia192_wrap		908
id_camellia256_wrap		909
anyExtendedKeyUsage		910
mgf1		911
rsassaPss		912
aes_128_xts		913
aes_256_xts		914
rc4_hmac_md5		915
aes_128_cbc_hmac_sha1		916
aes_192_cbc_hmac_sha1		917
aes_256_cbc_hmac_sha1		918
rsaesOaep		919
dhpublicnumber		920
brainpoolP160r1		921
brainpoolP160t1		922
brainpoolP192r1		923
brainpoolP192t1		924
brainpoolP224r1		925
brainpoolP224t1		926
brainpoolP256r1		927
brainpoolP256t1		928
brainpoolP320r1		929
brainpoolP320t1		930
brainpoolP384r1		931
brainpoolP384t1		932
brainpoolP512r1		933
brainpoolP512t1		934
pSpecified		935
dhSinglePass_stdDH_sha1kdf_scheme		936
dhSinglePass_stdDH_sha224kdf_scheme		937
dhSinglePass_stdDH_sha256kdf_scheme		938
dhSinglePass_stdDH_sha384kdf_scheme		939
dhSinglePass_stdDH_sha512kdf_scheme		940
dhSinglePass_cofactorDH_sha1kdf_scheme		941
dhSinglePass_cofactorDH_sha224kdf_scheme		942
dhSinglePass_cofactorDH_sha256kdf_scheme		943
dhSinglePass_cofactorDH_sha384kdf_scheme		944
dhSinglePass_cofactorDH_sha512kdf_scheme		945
dh_std_kdf		946
dh_cofactor_kdf		947
aes_128_cbc_hmac_sha256		948
aes_192_cbc_hmac_sha256		949
aes_256_cbc_hmac_sha256		950
ct_precert_scts		951
ct_precert_poison		952
ct_precert_signer		953
ct_cert_scts		954
jurisdictionLocalityName		955
jurisdictionStateOrProvinceName		956
jurisdictionCountryName		957
aes_128_ocb		958
aes_192_ocb		959
aes_256_ocb		960
camellia_128_gcm		961
camellia_128_ccm		962
camellia_128_ctr		963
camellia_128_cmac		964
camellia_192_gcm		965
camellia_192_ccm		966
camellia_192_ctr		967
camellia_192_cmac		968
camellia_256_gcm		969
camellia_256_ccm		970
camellia_256_ctr		971
camellia_256_cmac		972
id_scrypt		973
id_tc26		974
gost89_cnt_12		975
gost_mac_12		976
id_tc26_algorithms		977
id_tc26_sign		978
id_GostR3410_2012_256		979
id_GostR3410_2012_512		980
id_tc26_digest		981
id_GostR3411_2012_256		982
id_GostR3411_2012_512		983
id_tc26_signwithdigest		984
id_tc26_signwithdigest_gost3410_2012_256		985
id_tc26_signwithdigest_gost3410_2012_512		986
id_tc26_mac		987
id_tc26_hmac_gost_3411_2012_256		988
id_tc26_hmac_gost_3411_2012_512		989
id_tc26_cipher		990
id_tc26_agreement		991
id_tc26_agreement_gost_3410_2012_256		992
id_tc26_agreement_gost_3410_2012_512		993
id_tc26_constants		994
id_tc26_sign_constants		995
id_tc26_gost_3410_2012_512_constants		996
id_tc26_gost_3410_2012_512_paramSetTest		997
id_tc26_gost_3410_2012_512_paramSetA		998
id_tc26_gost_3410_2012_512_paramSetB		999
id_tc26_digest_constants		1000
id_tc26_cipher_constants		1001
id_tc26_gost_28147_constants		1002
id_tc26_gost_28147_param_Z		1003
INN		1004
OGRN		1005
SNILS		1006
subjectSignTool		1007
issuerSignTool		1008
gost89_cbc		1009
gost89_ecb		1010
gost89_ctr		1011
grasshopper_ecb		1012
grasshopper_ctr		1013
grasshopper_ofb		1014
grasshopper_cbc		1015
grasshopper_cfb		1016
grasshopper_mac		1017
chacha20_poly1305		1018
chacha20		1019
tlsfeature		1020
tls1_prf		1021
ipsec_IKE		1022
capwapAC		1023
capwapWTP		1024
sshClient		1025
sshServer		1026
sendRouter		1027
sendProxiedRouter		1028
sendOwner		1029
sendProxiedOwner		1030
id_pkinit		1031
pkInitClientAuth		1032
pkInitKDC		1033
X25519		1034
X448		1035
hkdf		1036
kx_rsa		1037
kx_ecdhe		1038
kx_dhe		1039
kx_ecdhe_psk		1040
kx_dhe_psk		1041
kx_rsa_psk		1042
kx_psk		1043
kx_srp		1044
kx_gost		1045
auth_rsa		1046
auth_ecdsa		1047
auth_psk		1048
auth_dss		1049
auth_gost01		1050
auth_gost12		1051
auth_srp		1052
auth_null		1053
fips_none		1054
fips_140_2		1055
blake2b512		1056
blake2s256		1057
id_smime_ct_contentCollection		1058
id_smime_ct_authEnvelopedData		1059
id_ct_xml		1060
poly1305		1061
siphash		1062
kx_any		1063
auth_any		1064
aria_128_ecb		1065
aria_128_cbc		1066
aria_128_cfb128		1067
aria_128_ofb128		1068
aria_128_ctr		1069
aria_192_ecb		1070
aria_192_cbc		1071
aria_192_cfb128		1072
aria_192_ofb128		1073
aria_192_ctr		1074
aria_256_ecb		1075
aria_256_cbc		1076
aria_256_cfb128		1077
aria_256_ofb128		1078
aria_256_ctr		1079
aria_128_cfb1		1080
aria_192_cfb1		1081
aria_256_cfb1		1082
aria_128_cfb8		1083
aria_192_cfb8		1084
aria_256_cfb8		1085
id_smime_aa_signingCertificateV2		1086
ED25519		1087
ED448		1088
organizationIdentifier		1089
countryCode3c		1090
countryCode3n		1091
dnsName		1092
x509ExtAdmission		1093
sha512_224		1094
sha512_256		1095
sha3_224		1096
sha3_256		1097
sha3_384		1098
sha3_512		1099
shake128		1100
shake256		1101
hmac_sha3_224		1102
hmac_sha3_256		1103
hmac_sha3_384		1104
hmac_sha3_512		1105
dsa_with_SHA384		1106
dsa_with_SHA512		1107
dsa_with_SHA3_224		1108
dsa_with_SHA3_256		1109
dsa_with_SHA3_384		1110
dsa_with_SHA3_512		1111
ecdsa_with_SHA3_224		1112
ecdsa_with_SHA3_256		1113
ecdsa_with_SHA3_384		1114
ecdsa_with_SHA3_512		1115
RSA_SHA3_224		1116
RSA_SHA3_256		1117
RSA_SHA3_384		1118
RSA_SHA3_512		1119
aria_128_ccm		1120
aria_192_ccm		1121
aria_256_ccm		1122
aria_128_gcm		1123
aria_192_gcm		1124
aria_256_gcm		1125
ffdhe2048		1126
ffdhe3072		1127
ffdhe4096		1128
ffdhe6144		1129
ffdhe8192		1130
cmcCA		1131
cmcRA		1132
sm4_ecb		1133
sm4_cbc		1134
sm4_ofb128		1135
sm4_cfb1		1136
sm4_cfb128		1137
sm4_cfb8		1138
sm4_ctr		1139
ISO_CN		1140
oscca		1141
sm_scheme		1142
sm3		1143
sm3WithRSAEncryption		1144
sha512_224WithRSAEncryption		1145
sha512_256WithRSAEncryption		1146
id_tc26_gost_3410_2012_256_constants		1147
id_tc26_gost_3410_2012_256_paramSetA		1148
id_tc26_gost_3410_2012_512_paramSetC		1149
ISO_UA		1150
ua_pki		1151
dstu28147		1152
dstu28147_ofb		1153
dstu28147_cfb		1154
dstu28147_wrap		1155
hmacWithDstu34311		1156
dstu34311		1157
dstu4145le		1158
dstu4145be		1159
uacurve0		1160
uacurve1		1161
uacurve2		1162
uacurve3		1163
uacurve4		1164
uacurve5		1165
uacurve6		1166
uacurve7		1167
uacurve8		1168
uacurve9		1169
ieee		1170
ieee_siswg		1171
sm2		1172
<<<<<<< HEAD
Microsoft		1173
MSRPQC		1174
picnicL1FS		1175
qteslaI		1176
qteslaIIIsize		1177
qteslaIIIspeed		1178
qTESLA_I		1179
qTESLA_III_size		1180
qTESLA_III_speed		1181
=======
id_tc26_cipher_gostr3412_2015_magma		1173
id_tc26_cipher_gostr3412_2015_magma_ctracpkm		1174
id_tc26_cipher_gostr3412_2015_magma_ctracpkm_omac		1175
id_tc26_cipher_gostr3412_2015_kuznyechik		1176
id_tc26_cipher_gostr3412_2015_kuznyechik_ctracpkm		1177
id_tc26_cipher_gostr3412_2015_kuznyechik_ctracpkm_omac		1178
id_tc26_wrap		1179
id_tc26_wrap_gostr3412_2015_magma		1180
id_tc26_wrap_gostr3412_2015_magma_kexp15		1181
id_tc26_wrap_gostr3412_2015_kuznyechik		1182
id_tc26_wrap_gostr3412_2015_kuznyechik_kexp15		1183
id_tc26_gost_3410_2012_256_paramSetB		1184
id_tc26_gost_3410_2012_256_paramSetC		1185
id_tc26_gost_3410_2012_256_paramSetD		1186
magma_ecb		1187
magma_ctr		1188
magma_ofb		1189
magma_cbc		1190
magma_cfb		1191
magma_mac		1192
hmacWithSHA512_224		1193
hmacWithSHA512_256		1194
>>>>>>> 5538ba99
<|MERGE_RESOLUTION|>--- conflicted
+++ resolved
@@ -1170,17 +1170,6 @@
 ieee		1170
 ieee_siswg		1171
 sm2		1172
-<<<<<<< HEAD
-Microsoft		1173
-MSRPQC		1174
-picnicL1FS		1175
-qteslaI		1176
-qteslaIIIsize		1177
-qteslaIIIspeed		1178
-qTESLA_I		1179
-qTESLA_III_size		1180
-qTESLA_III_speed		1181
-=======
 id_tc26_cipher_gostr3412_2015_magma		1173
 id_tc26_cipher_gostr3412_2015_magma_ctracpkm		1174
 id_tc26_cipher_gostr3412_2015_magma_ctracpkm_omac		1175
@@ -1203,4 +1192,12 @@
 magma_mac		1192
 hmacWithSHA512_224		1193
 hmacWithSHA512_256		1194
->>>>>>> 5538ba99
+Microsoft		1195
+MSRPQC		1196
+picnicL1FS		1197
+qteslaI		1198
+qteslaIIIsize		1199
+qteslaIIIspeed		1200
+qTESLA_I		1201
+qTESLA_III_size		1202
+qTESLA_III_speed		1203